import os
from collections import OrderedDict
from datetime import datetime
import pandas as pd
import numpy as np
import torch
from torch.utils.data.dataset import Dataset
from attrdict import AttrDict
from neuralprophet import hdays as hdays_part2
import holidays as hdays_part1
from collections import defaultdict
<<<<<<< HEAD
from neuralprophet import utils, df_utils
=======
from neuralprophet import utils
>>>>>>> 184c6a99
import logging

log = logging.getLogger("nprophet.time_dataset")


class TimeDataset(Dataset):
    """Create a PyTorch dataset of a tabularized time-series"""

    def __init__(self, *args, **kwargs):
        """Initialize Timedataset from time-series df.

        Args:
            *args (): identical to tabularize_univariate_datetime
            **kwargs (): identical to tabularize_univariate_datetime
        """
        self.length = None
        self.inputs = None
        self.targets = None
        self.two_level_inputs = ["seasonalities", "covariates"]
        inputs, targets = tabularize_univariate_datetime(*args, **kwargs)
        self.init_after_tabularized(inputs, targets)

    def init_after_tabularized(self, inputs, targets=None):
        """Create Timedataset with data.

        Args:
            inputs (ordered dict): identical to returns from tabularize_univariate_datetime
            targets (np.array, float): identical to returns from tabularize_univariate_datetime
        """
        inputs_dtype = {
            "time": torch.float,
            # "changepoints": torch.bool,
            "seasonalities": torch.float,
            "events": torch.float,
            "lags": torch.float,
            "covariates": torch.float,
            "regressors": torch.float,
        }
        targets_dtype = torch.float
        self.length = inputs["time"].shape[0]

        self.inputs = OrderedDict({})
        for key, data in inputs.items():
            if key in self.two_level_inputs or key == "events" or key == "regressors":
                self.inputs[key] = OrderedDict({})
                for name, features in data.items():
                    self.inputs[key][name] = torch.from_numpy(features).type(inputs_dtype[key])
            else:
                self.inputs[key] = torch.from_numpy(data).type(inputs_dtype[key])
        self.targets = torch.from_numpy(targets).type(targets_dtype)

    def __getitem__(self, index):
        """Overrides parent class method to get an item at index.

        Args:
            index (int): sample location in dataset

        Returns:
            sample (OrderedDict): model inputs
                time (torch tensor, float), dims: (1)
                seasonalities (OrderedDict), named seasonalities, each with features
                    (torch tensor, float) of dims: (n_features[name])
                lags (torch tensor, float), dims: (n_lags)
                covariates (OrderedDict), named covariates, each with features
                    (np.array, float) of dims: (n_lags)
                events (OrderedDict), all events both additive and multiplicative,
                    each with features (np.array, float) of dims: (n_lags)
                regressors (OrderedDict), all regressors both additive and multiplicative,
                    each with features (np.array, float) of dims: (n_lags)
            targets (torch tensor, float): targets to be predicted, dims: (n_forecasts)
        """
        # Future TODO: vectorize
        sample = OrderedDict({})
        for key, data in self.inputs.items():
            if key in self.two_level_inputs:
                sample[key] = OrderedDict({})
                for name, period_features in self.inputs[key].items():
                    sample[key][name] = period_features[index]
<<<<<<< HEAD
            elif key == "events" or key == 'regressors':
=======
            elif key == "events" or key == "regressors":
>>>>>>> 184c6a99
                sample[key] = OrderedDict({})
                for mode, features in self.inputs[key].items():
                    sample[key][mode] = features[index, :, :]
            else:
                sample[key] = data[index]
        targets = self.targets[index]
        return sample, targets

    def __len__(self):
        """Overrides Parent class method to get data length."""
        return self.length


def tabularize_univariate_datetime(
<<<<<<< HEAD
        df,
        season_config=None,
        n_lags=0,
        n_forecasts=1,
        events_config=None,
        country_holidays_config=None,
        covar_config=None,
        regressors_config=None,
        predict_mode=False,
=======
    df,
    season_config=None,
    n_lags=0,
    n_forecasts=1,
    events_config=None,
    country_holidays_config=None,
    covar_config=None,
    regressors_config=None,
    predict_mode=False,
>>>>>>> 184c6a99
):
    """Create a tabular dataset from univariate timeseries for supervised forecasting.

    Note: data must be clean and have no gaps.

    Args:
        df (pd.DataFrame): Sequence of observations
            with original 'ds', 'y' and normalized 't', 'y_scaled' columns.
        season_config (AttrDict): configuration for seasonalities.
        n_lags (int): number of lagged values of series to include as model inputs. Aka AR-order
        n_forecasts (int): number of steps to forecast into future.
        events_config (OrderedDict): user specified events, each with their
            upper, lower windows (int) and regularization
        country_holidays_config (OrderedDict): Configurations (holiday_names, upper, lower windows,
            regularization) for country specific holidays
        covar_config (OrderedDict): configuration for covariates
        regressors_config (OrderedDict): configuration for regressors
        predict_mode (bool): False (default) includes target values.
            True does not include targets but includes entire dataset as input

    Returns:
        inputs (OrderedDict): model inputs, each of len(df) but with varying dimensions
            time (np.array, float), dims: (num_samples, 1)
            seasonalities (OrderedDict), named seasonalities, each with features
                (np.array, float) of dims: (num_samples, n_features[name])
            lags (np.array, float), dims: (num_samples, n_lags)
            covariates (OrderedDict), named covariates, each with features
                (np.array, float) of dims: (num_samples, n_lags)
            events (OrderedDict), events, each with features
                (np.array, float) of dims: (num_samples, n_lags)
            regressors (OrderedDict), regressors, each with features
                (np.array, float) of dims: (num_samples, n_lags)
        targets (np.array, float): targets to be predicted of same length as each of the model inputs,
            dims: (num_samples, n_forecasts)
    """
    n_samples = len(df) - n_lags + 1 - n_forecasts
    # data is stored in OrderedDict
    inputs = OrderedDict({})

    def _stride_time_features_for_forecasts(x):
        # only for case where n_lags > 0
        return np.array([x[n_lags + i : n_lags + i + n_forecasts] for i in range(n_samples)])

    # time is the time at each forecast step
    t = df.loc[:, "t"].values
    if n_lags == 0:
        assert n_forecasts == 1
        time = np.expand_dims(t, 1)
    else:
        time = _stride_time_features_for_forecasts(t)
    inputs["time"] = time

    if season_config is not None:
        seasonalities = seasonal_features_from_dates(df["ds"], season_config)
        for name, features in seasonalities.items():
            if n_lags == 0:
                seasonalities[name] = np.expand_dims(features, axis=1)
            else:
                # stride into num_forecast at dim=1 for each sample, just like we did with time
                seasonalities[name] = _stride_time_features_for_forecasts(features)
        inputs["seasonalities"] = seasonalities

    def _stride_lagged_features(df_col_name, feature_dims):
        # only for case where n_lags > 0
        series = df.loc[:, df_col_name].values
        return np.array([series[i + n_lags - feature_dims : i + n_lags] for i in range(n_samples)])

    if n_lags > 0 and "y" in df.columns:
        inputs["lags"] = _stride_lagged_features(df_col_name="y_scaled", feature_dims=n_lags)
        if np.isnan(inputs["lags"]).any():
            raise ValueError("Input lags contain NaN values in y.")

    if covar_config is not None and n_lags > 0:
        covariates = OrderedDict({})
        for covar in df.columns:
            if covar in covar_config:
                assert n_lags > 0
                window = n_lags
                if covar_config[covar].as_scalar:
                    window = 1
                covariates[covar] = _stride_lagged_features(df_col_name=covar, feature_dims=window)
                if np.isnan(covariates[covar]).any():
                    raise ValueError("Input lags contain NaN values in ", covar)

        inputs["covariates"] = covariates

    # get the regressors features
    if regressors_config is not None:
        additive_regressors, multiplicative_regressors = make_regressors_features(df, regressors_config)

        regressors = OrderedDict({})
        if n_lags == 0:
            if additive_regressors is not None:
                regressors["additive"] = np.expand_dims(additive_regressors, axis=1)
            if multiplicative_regressors is not None:
                regressors["multiplicative"] = np.expand_dims(multiplicative_regressors, axis=1)
        else:
            if additive_regressors is not None:
                additive_regressor_feature_windows = []
                for i in range(0, additive_regressors.shape[1]):
                    # stride into num_forecast at dim=1 for each sample, just like we did with time
                    additive_regressor_feature_windows.append(
                        _stride_time_features_for_forecasts(additive_regressors[:, i])
                    )
                additive_regressors = np.dstack(additive_regressor_feature_windows)
                regressors["additive"] = additive_regressors

            if multiplicative_regressors is not None:
                multiplicative_regressor_feature_windows = []
                for i in range(0, multiplicative_regressors.shape[1]):
                    # stride into num_forecast at dim=1 for each sample, just like we did with time
                    multiplicative_regressor_feature_windows.append(
                        _stride_time_features_for_forecasts(multiplicative_regressors[:, i])
                    )
                multiplicative_regressors = np.dstack(multiplicative_regressor_feature_windows)
                regressors["multiplicative"] = multiplicative_regressors

        inputs["regressors"] = regressors

    # get the regressors features
    if regressors_config is not None:
        additive_regressors, multiplicative_regressors = make_regressors_features(df, regressors_config)

        regressors = OrderedDict({})
        if n_lags == 0:
            if additive_regressors is not None:
                regressors["additive"] = np.expand_dims(additive_regressors, axis=1)
            if multiplicative_regressors is not None:
                regressors["multiplicative"] = np.expand_dims(multiplicative_regressors, axis=1)
        else:
            if additive_regressors is not None:
                additive_regressor_feature_windows = []
                for i in range(0, additive_regressors.shape[1]):
                    # stride into num_forecast at dim=1 for each sample, just like we did with time
                    additive_regressor_feature_windows.append(_stride_time_features_for_forecasts(additive_regressors[:, i]))
                additive_regressors = np.dstack(additive_regressor_feature_windows)
                regressors["additive"] = additive_regressors

            if multiplicative_regressors is not None:
                multiplicative_regressor_feature_windows = []
                for i in range(0, multiplicative_regressors.shape[1]):
                    # stride into num_forecast at dim=1 for each sample, just like we did with time
                    multiplicative_regressor_feature_windows.append(
                        _stride_time_features_for_forecasts(multiplicative_regressors[:, i]))
                multiplicative_regressors = np.dstack(multiplicative_regressor_feature_windows)
                regressors["multiplicative"] = multiplicative_regressors

        inputs["regressors"] = regressors

    # get the events features
    if events_config is not None or country_holidays_config is not None:
        additive_events, multiplicative_events = make_events_features(df, events_config, country_holidays_config)

        events = OrderedDict({})
        if n_lags == 0:
            if additive_events is not None:
                events["additive"] = np.expand_dims(additive_events, axis=1)
            if multiplicative_events is not None:
                events["multiplicative"] = np.expand_dims(multiplicative_events, axis=1)
        else:
            if additive_events is not None:
                additive_event_feature_windows = []
                for i in range(0, additive_events.shape[1]):
                    # stride into num_forecast at dim=1 for each sample, just like we did with time
                    additive_event_feature_windows.append(_stride_time_features_for_forecasts(additive_events[:, i]))
                additive_events = np.dstack(additive_event_feature_windows)
                events["additive"] = additive_events

            if multiplicative_events is not None:
                multiplicative_event_feature_windows = []
                for i in range(0, multiplicative_events.shape[1]):
                    # stride into num_forecast at dim=1 for each sample, just like we did with time
                    multiplicative_event_feature_windows.append(
                        _stride_time_features_for_forecasts(multiplicative_events[:, i])
                    )
                multiplicative_events = np.dstack(multiplicative_event_feature_windows)
                events["multiplicative"] = multiplicative_events

        inputs["events"] = events

    if predict_mode:
        targets = np.empty_like(time)
    else:
<<<<<<< HEAD
        targets = _stride_time_features_for_forecasts(df['y_scaled'].values)
=======
        targets = _stride_time_features_for_forecasts(df["y_scaled"].values)
>>>>>>> 184c6a99

    tabularized_input_shapes_str = ""
    for key, value in inputs.items():
        if key in ["seasonalities", "covariates", "events", "regressors"]:
            for name, period_features in value.items():
<<<<<<< HEAD
                tabularized_input_shapes_str += ("    {} {} {}\n" ).format(name, key, period_features.shape)
        else:
            tabularized_input_shapes_str += ("    {} {} \n" ).format(key, value.shape)
=======
                tabularized_input_shapes_str += ("    {} {} {}\n").format(name, key, period_features.shape)
        else:
            tabularized_input_shapes_str += ("    {} {} \n").format(key, value.shape)
>>>>>>> 184c6a99
    log.debug("Tabularized inputs shapes: \n{}".format(tabularized_input_shapes_str))

    return inputs, targets


def fourier_series(dates, period, series_order):
    """Provides Fourier series components with the specified frequency and order.

    Note: Identical to OG Prophet.

    Args:
        dates (pd.Series): containing timestamps.
        period (float): Number of days of the period.
        series_order (int): Number of fourier components.

    Returns:
        Matrix with seasonality features.
    """
    # convert to days since epoch
    t = np.array((dates - datetime(1970, 1, 1)).dt.total_seconds().astype(np.float)) / (3600 * 24.0)
    return fourier_series_t(t, period, series_order)


def fourier_series_t(t, period, series_order):
    """Provides Fourier series components with the specified frequency and order.

    Note: Identical to OG Prophet.

    Args:
        t (pd.Series, float): containing time as floating point number of days.
        period (float): Number of days of the period.
        series_order (int): Number of fourier components.

    Returns:
        Matrix with seasonality features.
    """
    features = np.column_stack(
        [fun((2.0 * (i + 1) * np.pi * t / period)) for i in range(series_order) for fun in (np.sin, np.cos)]
    )
    return features


def make_country_specific_holidays_df(year_list, country):
    """
    Make dataframe of country specific holidays for given years and countries

    Args:
        year_list (list): a list of years
        country (string): country name

    Returns:
        pd.DataFrame with 'ds' and 'holiday'.
    """

    try:
        country_specific_holidays = getattr(hdays_part2, country)(years=year_list)
    except AttributeError:
        try:
            country_specific_holidays = getattr(hdays_part1, country)(years=year_list)
        except AttributeError:
            raise AttributeError("Holidays in {} are not currently supported!".format(country))
    country_specific_holidays_dict = defaultdict(list)
    for date, holiday in country_specific_holidays.items():
        country_specific_holidays_dict[holiday].append(pd.to_datetime(date))
    return country_specific_holidays_dict


def make_events_features(df, events_config=None, country_holidays_config=None):
    """
    Construct arrays of all event features

    Args:
        df (pd.DataFrame): dataframe with all values including the user specified events (provided by user)
        events_config (OrderedDict): user specified events, each with their
            upper, lower windows (int), regularization
        country_holidays_config (OrderedDict): Configurations (holiday_names, upper, lower windows, regularization)
            for country specific holidays

    Returns:
        additive_events (np.array): all additive event features (both user specified and country specific)
        multiplicative_events (np.array): all multiplicative event features (both user specified and country specific)
    """

    additive_events = pd.DataFrame()
    multiplicative_events = pd.DataFrame()

    # create all user specified events
    if events_config is not None:
        for event, configs in events_config.items():
            if event not in df.columns:
                df[event] = 0.0
            feature = df[event]
            lw = configs.lower_window
            uw = configs.upper_window
            mode = configs["mode"]
            # create lower and upper window features
            for offset in range(lw, uw + 1):
                key = utils.create_event_names_for_offsets(event, offset)
                offset_feature = feature.shift(periods=offset, fill_value=0)
                if mode == "additive":
                    additive_events[key] = offset_feature
                else:
                    multiplicative_events[key] = offset_feature

    # create all country specific holidays
    if country_holidays_config is not None:
        lw = country_holidays_config["lower_window"]
        uw = country_holidays_config["upper_window"]
        mode = country_holidays_config["mode"]
        year_list = list({x.year for x in df.ds})
        country_holidays_dict = make_country_specific_holidays_df(year_list, country_holidays_config["country"])
        for holiday in country_holidays_config["holiday_names"]:
            feature = pd.Series([0.0] * df.shape[0])
            if holiday in country_holidays_dict.keys():
                dates = country_holidays_dict[holiday]
                feature[df.ds.isin(dates)] = 1.0
            for offset in range(lw, uw + 1):
                key = utils.create_event_names_for_offsets(holiday, offset)
                offset_feature = feature.shift(periods=offset, fill_value=0)
                if mode == "additive":
                    additive_events[key] = offset_feature
                else:
                    multiplicative_events[key] = offset_feature

    # Make sure column order is consistent
    if not additive_events.empty:
        additive_events = additive_events[sorted(additive_events.columns.tolist())]
        additive_events = additive_events.values
    else:
        additive_events = None
    if not multiplicative_events.empty:
        multiplicative_events = multiplicative_events[sorted(multiplicative_events.columns.tolist())]
        multiplicative_events = multiplicative_events.values
    else:
        multiplicative_events = None

    return additive_events, multiplicative_events

def make_regressors_features(df, regressors_config):
    """

   Construct arrays of all scalar regressor features

    Args:
        df (pd.DataFrame): dataframe with all values including the user specified regressors
        regressors_config (OrderedDict): user specified regressors config

    Returns:
        additive_regressors (np.array): all additive regressor features
        multiplicative_regressors (np.array): all multiplicative regressor features

    """
    additive_regressors = pd.DataFrame()
    multiplicative_regressors = pd.DataFrame()

    for reg in df.columns:
        if reg in regressors_config:
            mode = regressors_config[reg]["mode"]
            if mode == "additive":
                additive_regressors[reg] = df[reg]
            else:
                multiplicative_regressors[reg] = df[reg]

    if not additive_regressors.empty:
        additive_regressors = additive_regressors[sorted(additive_regressors.columns.tolist())]
        additive_regressors = additive_regressors.values
    else:
        additive_regressors = None
    if not multiplicative_regressors.empty:
        multiplicative_regressors = multiplicative_regressors[sorted(multiplicative_regressors.columns.tolist())]
        multiplicative_regressors = multiplicative_regressors.values
    else:
        multiplicative_regressors = None

    return additive_regressors, multiplicative_regressors

def make_regressors_features(df, regressors_config):
    """Construct arrays of all scalar regressor features

    Args:
        df (pd.DataFrame): dataframe with all values including the user specified regressors
        regressors_config (OrderedDict): user specified regressors config

    Returns:
        additive_regressors (np.array): all additive regressor features
        multiplicative_regressors (np.array): all multiplicative regressor features

    """
    additive_regressors = pd.DataFrame()
    multiplicative_regressors = pd.DataFrame()

    for reg in df.columns:
        if reg in regressors_config:
            mode = regressors_config[reg]["mode"]
            if mode == "additive":
                additive_regressors[reg] = df[reg]
            else:
                multiplicative_regressors[reg] = df[reg]

    if not additive_regressors.empty:
        additive_regressors = additive_regressors[sorted(additive_regressors.columns.tolist())]
        additive_regressors = additive_regressors.values
    else:
        additive_regressors = None
    if not multiplicative_regressors.empty:
        multiplicative_regressors = multiplicative_regressors[sorted(multiplicative_regressors.columns.tolist())]
        multiplicative_regressors = multiplicative_regressors.values
    else:
        multiplicative_regressors = None

    return additive_regressors, multiplicative_regressors


def seasonal_features_from_dates(dates, season_config):
    """Dataframe with seasonality features.

    Includes seasonality features, holiday features, and added regressors.

    Args:
        dates (pd.Series): with dates for computing seasonality features
        season_config (Season): configuration from NeuralProphet

    Returns:
         Dictionary with keys for each period name containing an np.array with the respective regression features.
            each with dims: (len(dates), 2*fourier_order)
    """
    assert len(dates.shape) == 1
    seasonalities = OrderedDict({})
    # Seasonality features
    for name, period in season_config.periods.items():
        if period.resolution > 0:
            if season_config.computation == "fourier":
                features = fourier_series(
                    dates=dates,
                    period=period.period,
                    series_order=period.resolution,
                )
            else:
                raise NotImplementedError
            seasonalities[name] = features
    return seasonalities<|MERGE_RESOLUTION|>--- conflicted
+++ resolved
@@ -9,11 +9,7 @@
 from neuralprophet import hdays as hdays_part2
 import holidays as hdays_part1
 from collections import defaultdict
-<<<<<<< HEAD
-from neuralprophet import utils, df_utils
-=======
 from neuralprophet import utils
->>>>>>> 184c6a99
 import logging
 
 log = logging.getLogger("nprophet.time_dataset")
@@ -92,11 +88,7 @@
                 sample[key] = OrderedDict({})
                 for name, period_features in self.inputs[key].items():
                     sample[key][name] = period_features[index]
-<<<<<<< HEAD
-            elif key == "events" or key == 'regressors':
-=======
             elif key == "events" or key == "regressors":
->>>>>>> 184c6a99
                 sample[key] = OrderedDict({})
                 for mode, features in self.inputs[key].items():
                     sample[key][mode] = features[index, :, :]
@@ -111,17 +103,6 @@
 
 
 def tabularize_univariate_datetime(
-<<<<<<< HEAD
-        df,
-        season_config=None,
-        n_lags=0,
-        n_forecasts=1,
-        events_config=None,
-        country_holidays_config=None,
-        covar_config=None,
-        regressors_config=None,
-        predict_mode=False,
-=======
     df,
     season_config=None,
     n_lags=0,
@@ -131,7 +112,6 @@
     covar_config=None,
     regressors_config=None,
     predict_mode=False,
->>>>>>> 184c6a99
 ):
     """Create a tabular dataset from univariate timeseries for supervised forecasting.
 
@@ -251,36 +231,6 @@
 
         inputs["regressors"] = regressors
 
-    # get the regressors features
-    if regressors_config is not None:
-        additive_regressors, multiplicative_regressors = make_regressors_features(df, regressors_config)
-
-        regressors = OrderedDict({})
-        if n_lags == 0:
-            if additive_regressors is not None:
-                regressors["additive"] = np.expand_dims(additive_regressors, axis=1)
-            if multiplicative_regressors is not None:
-                regressors["multiplicative"] = np.expand_dims(multiplicative_regressors, axis=1)
-        else:
-            if additive_regressors is not None:
-                additive_regressor_feature_windows = []
-                for i in range(0, additive_regressors.shape[1]):
-                    # stride into num_forecast at dim=1 for each sample, just like we did with time
-                    additive_regressor_feature_windows.append(_stride_time_features_for_forecasts(additive_regressors[:, i]))
-                additive_regressors = np.dstack(additive_regressor_feature_windows)
-                regressors["additive"] = additive_regressors
-
-            if multiplicative_regressors is not None:
-                multiplicative_regressor_feature_windows = []
-                for i in range(0, multiplicative_regressors.shape[1]):
-                    # stride into num_forecast at dim=1 for each sample, just like we did with time
-                    multiplicative_regressor_feature_windows.append(
-                        _stride_time_features_for_forecasts(multiplicative_regressors[:, i]))
-                multiplicative_regressors = np.dstack(multiplicative_regressor_feature_windows)
-                regressors["multiplicative"] = multiplicative_regressors
-
-        inputs["regressors"] = regressors
-
     # get the events features
     if events_config is not None or country_holidays_config is not None:
         additive_events, multiplicative_events = make_events_features(df, events_config, country_holidays_config)
@@ -315,25 +265,15 @@
     if predict_mode:
         targets = np.empty_like(time)
     else:
-<<<<<<< HEAD
-        targets = _stride_time_features_for_forecasts(df['y_scaled'].values)
-=======
         targets = _stride_time_features_for_forecasts(df["y_scaled"].values)
->>>>>>> 184c6a99
 
     tabularized_input_shapes_str = ""
     for key, value in inputs.items():
         if key in ["seasonalities", "covariates", "events", "regressors"]:
             for name, period_features in value.items():
-<<<<<<< HEAD
-                tabularized_input_shapes_str += ("    {} {} {}\n" ).format(name, key, period_features.shape)
-        else:
-            tabularized_input_shapes_str += ("    {} {} \n" ).format(key, value.shape)
-=======
                 tabularized_input_shapes_str += ("    {} {} {}\n").format(name, key, period_features.shape)
         else:
             tabularized_input_shapes_str += ("    {} {} \n").format(key, value.shape)
->>>>>>> 184c6a99
     log.debug("Tabularized inputs shapes: \n{}".format(tabularized_input_shapes_str))
 
     return inputs, targets
@@ -472,43 +412,6 @@
 
     return additive_events, multiplicative_events
 
-def make_regressors_features(df, regressors_config):
-    """
-
-   Construct arrays of all scalar regressor features
-
-    Args:
-        df (pd.DataFrame): dataframe with all values including the user specified regressors
-        regressors_config (OrderedDict): user specified regressors config
-
-    Returns:
-        additive_regressors (np.array): all additive regressor features
-        multiplicative_regressors (np.array): all multiplicative regressor features
-
-    """
-    additive_regressors = pd.DataFrame()
-    multiplicative_regressors = pd.DataFrame()
-
-    for reg in df.columns:
-        if reg in regressors_config:
-            mode = regressors_config[reg]["mode"]
-            if mode == "additive":
-                additive_regressors[reg] = df[reg]
-            else:
-                multiplicative_regressors[reg] = df[reg]
-
-    if not additive_regressors.empty:
-        additive_regressors = additive_regressors[sorted(additive_regressors.columns.tolist())]
-        additive_regressors = additive_regressors.values
-    else:
-        additive_regressors = None
-    if not multiplicative_regressors.empty:
-        multiplicative_regressors = multiplicative_regressors[sorted(multiplicative_regressors.columns.tolist())]
-        multiplicative_regressors = multiplicative_regressors.values
-    else:
-        multiplicative_regressors = None
-
-    return additive_regressors, multiplicative_regressors
 
 def make_regressors_features(df, regressors_config):
     """Construct arrays of all scalar regressor features
