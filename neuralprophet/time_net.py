--- conflicted
+++ resolved
@@ -32,22 +32,6 @@
     by using Neural Network components.
     The Auto-regression component can be configured to to be a deeper network (AR-Net).
     """
-<<<<<<< HEAD
-    def __init__(self,
-                 n_forecasts,
-                 n_lags=0,
-                 n_changepoints=0,
-                 trend_smoothness=0,
-                 num_hidden_layers=0,
-                 d_hidden=None,
-                 season_dims=None,
-                 season_mode='additive',
-                 covar_config=None,
-                 events_dims=None,
-                 regressors_dims=None,
-                 num_quantiles=None
-                 ):
-=======
 
     def __init__(
         self,
@@ -62,8 +46,8 @@
         covar_config=None,
         events_dims=None,
         regressors_dims=None,
+        num_quantiles=None,
     ):
->>>>>>> e0e05fac
         """
         Args:
             n_forecasts (int): number of steps to forecast. Aka number of model outputs.
@@ -190,7 +174,6 @@
         else:
             self.regressor_params = None
 
-<<<<<<< HEAD
         ## Layer for Quantile Regression
         self.num_quantiles = num_quantiles
         if self.num_quantiles is not None:
@@ -198,8 +181,6 @@
             for i in range(self.num_quantiles):
                 self.quantile_regression_nets.append(nn.Linear(self.n_forecasts, self.n_forecasts, bias=True))
 
-=======
->>>>>>> e0e05fac
     @property
     def get_trend_deltas(self):
         """trend deltas for regularization.
