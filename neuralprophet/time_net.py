import logging
import math
from collections import OrderedDict
from typing import Optional

import numpy as np
import pytorch_lightning as pl
import torch
import torch.nn as nn
import torchmetrics

from neuralprophet import configure, utils

log = logging.getLogger("NP.time_net")


def new_param(dims):
    """Create and initialize a new torch Parameter.

    Parameters
    ----------
        dims : list or tuple
            Desired dimensions of parameter

    Returns
    -------
        nn.Parameter
            initialized Parameter
    """
    if len(dims) > 1:
        return nn.Parameter(nn.init.xavier_normal_(torch.randn(dims)), requires_grad=True)
    else:
        return nn.Parameter(torch.nn.init.xavier_normal_(torch.randn([1] + dims)).squeeze(0), requires_grad=True)


class TimeNet(pl.LightningModule):
    """Linear time regression fun and some not so linear fun.

    A modular model that models classic time-series components
        * trend
        * seasonality
        * auto-regression (as AR-Net)
        * covariates (as AR-Net)
        * apriori regressors
        * events and holidays
    by using Neural Network components.
    The Auto-regression and covariate components can be configured as a deeper network (AR-Net).
    """

    def __init__(
        self,
        config_seasonality: configure.ConfigSeasonality,
        config_train=None,
        config_trend=None,
        config_ar=None,
        config_lagged_regressors: Optional[configure.ConfigLaggedRegressors] = None,
        config_regressors=None,
        config_events: Optional[configure.ConfigEvents] = None,
        config_holidays=None,
        config_normalization=None,
        n_forecasts=1,
        n_lags=0,
        max_lags=0,
        num_hidden_layers=0,
        d_hidden=None,
        compute_components_flag=False,
        metrics={},
        id_list=["__df__"],
        num_trends_modelled=1,
        num_seasonalities_modelled=1,
<<<<<<< HEAD
        num_seasonalities_modelled_dict=None,
=======
        meta_used_in_model=False,
>>>>>>> 10379907
    ):
        """
        Parameters
        ----------
            quantiles : list
                the set of quantiles estimated

            config_train : configure.Train

            config_trend : configure.Trend

            config_seasonality : configure.ConfigSeasonality

            config_ar : configure.AR

            config_lagged_regressors : configure.ConfigLaggedRegressors
                Configurations for lagged regressors
            config_regressors : configure.ConfigFutureRegressors
                Configs of regressors with mode and index.
            config_events : configure.ConfigEvents

            config_holidays : OrderedDict

            config_normalization: OrderedDict

            n_forecasts : int
                number of steps to forecast. Aka number of model outputs
            n_lags : int
                number of previous steps of time series used as input (aka AR-order)

                Note
                ----
                The default value is ``0``, which initializes no auto-regression.
            num_hidden_layers : int
                Number of hidden layers (for AR-Net)

                Note
                ----
                The default value is ``0``, which initializes no hidden layers (classic Auto-Regression).

            max_lags : int
                Number of max. previous steps of time series used as input (aka AR-order).

            num_hidden_layers : int
                Number of hidden layers (for AR-Net).

            d_hidden : int
                Dimensionality of hidden layers  (for AR-Net).

                Note
                ----
                This parameter is ignored if no hidden layers are specified.

                Note
                ----
                The default value is set to ``None``, which sets to ``n_lags + n_forecasts``.

            compute_components_flag : bool
                Flag whether to compute the components of the model or not.

            metrics : dict
                Dictionary of torchmetrics to be used during training and for evaluation.

            id_list : list
                List of different time series IDs, used for global-local modelling (if enabled)

                Note
                ----
                This parameter is set to  ``['__df__']`` if only one time series is input.

            num_trends_modelled : int
                Number of different trends modelled.

                Note
                ----
                If only 1 time series is modelled, it will be always 1.

                Note
                ----
                For multiple time series. If trend is modelled globally the value is set
                to 1, otherwise it is set to the number of time series modelled.

            num_seasonalities_modelled : int
                Number of different seasonalities modelled.

                Note
                ----
                If only 1 time series is modelled, it will be always 1.

                Note
                ----
                For multiple time series. If seasonality is modelled globally the value is set
                to 1, otherwise it is set to the number of time series modelled.

            meta_used_in_model : boolean
                Whether we need to know the time series ID when we interact with the Model.

                Note
                ----
                Will be set to ``True`` if more than one component is modelled locally.


        """
        super(TimeNet, self).__init__()

        # Store hyerparameters in model checkpoint
        # TODO: causes a RuntimeError under certain conditions, investigate and handle better
        try:
            self.save_hyperparameters()
        except RuntimeError:
            pass

        # General
        self.n_forecasts = n_forecasts

        # Lightning Config
        self.config_train = config_train
        self.config_normalization = config_normalization
        self.compute_components_flag = compute_components_flag

        # Optimizer and LR Scheduler
        self._optimizer = self.config_train.optimizer
        self._scheduler = self.config_train.scheduler
        self.automatic_optimization = False

        # Hyperparameters (can be tuned using trainer.tune())
        self.learning_rate = self.config_train.learning_rate if self.config_train.learning_rate is not None else 1e-3
        self.batch_size = self.config_train.batch_size

        # Metrics Config
        self.metrics_enabled = bool(metrics)  # yields True if metrics is not an empty dictionary
        if self.metrics_enabled:
            self.log_args = {
                "on_step": False,
                "on_epoch": True,
                "prog_bar": True,
                "batch_size": self.config_train.batch_size,
            }
            self.metrics_train = torchmetrics.MetricCollection(metrics=metrics)
            self.metrics_val = torchmetrics.MetricCollection(metrics=metrics, postfix="_val")

        # For Multiple Time Series Analysis
        self.id_list = id_list
        self.id_dict = dict((key, i) for i, key in enumerate(id_list))
        self.num_trends_modelled = num_trends_modelled
        self.num_seasonalities_modelled = num_seasonalities_modelled
<<<<<<< HEAD
        self.num_seasonalities_modelled_dict = num_seasonalities_modelled_dict
=======
        self.meta_used_in_model = meta_used_in_model
>>>>>>> 10379907

        # Regularization
        self.reg_enabled = utils.check_for_regularization(
            [
                config_seasonality,
                config_regressors,
                config_lagged_regressors,
                config_ar,
                config_events,
                config_trend,
                config_holidays,
            ]
        )

        # Quantiles
        self.quantiles = self.config_train.quantiles

        # Bias
        # dimensions  - [no. of quantiles, 1 bias shape]
        self.bias = new_param(
            dims=[
                len(self.quantiles),
            ]
        )

        # Trend
        self.config_trend = config_trend
        # if only 1 time series, global strategy
        if len(self.id_list) == 1:
            self.config_trend.trend_global_local = "global"
        if self.config_trend.growth in ["linear", "discontinuous"]:
            self.segmentwise_trend = self.config_trend.trend_reg == 0

            # Trend_k0  parameter.
            # dimensions - [no. of quantiles,  num_trends_modelled, trend coeff shape]
            self.trend_k0 = new_param(dims=([len(self.quantiles)] + [self.num_trends_modelled] + [1]))

            if self.config_trend.n_changepoints > 0:
                if self.config_trend.changepoints is None:
                    # create equidistant changepoint times, including zero.
                    linear_t = np.arange(self.config_trend.n_changepoints + 1).astype(float)
                    linear_t = linear_t / (self.config_trend.n_changepoints + 1)
                    self.config_trend.changepoints = self.config_trend.changepoints_range * linear_t
                else:
                    self.config_trend.changepoints = np.insert(self.config_trend.changepoints, 0, 0.0)
                # Register in buffer so the tensor is moved to the correct device once initialized,
                # https://pytorch-lightning.readthedocs.io/en/stable/starter/converting.html#remove-any-cuda-or-to-device-calls
                self.register_buffer(
                    "trend_changepoints_t",
                    torch.tensor(self.config_trend.changepoints, requires_grad=False, dtype=torch.float),
                )

                # Trend Deltas parameters
                self.trend_deltas = new_param(
                    dims=([len(self.quantiles)] + [self.num_trends_modelled] + [self.config_trend.n_changepoints + 1])
                )  # including first segment

                # When discontinuous, the start of the segment is not defined by the previous segments.
                # This brings a new set of parameters to optimize.
                if self.config_trend.growth == "discontinuous":
                    self.trend_m = new_param(
                        dims=(
                            [len(self.quantiles)] + [self.num_trends_modelled] + [self.config_trend.n_changepoints + 1]
                        )
                    )  # including first segment

        # Seasonalities
        self.config_seasonality = config_seasonality
        # if only 1 time series, global strategy
        if self.config_seasonality is not None:
            if len(self.id_list) == 1:
<<<<<<< HEAD
                self.config_season.global_local = "global"
                for seas in self.config_season.periods:
                    self.config_season.periods[seas].global_local = "global"
        self.season_dims = utils.config_season_to_model_dims(self.config_season)
=======
                self.config_seasonality.global_local = "global"
        self.season_dims = utils.config_seasonality_to_model_dims(self.config_seasonality)
>>>>>>> 10379907
        if self.season_dims is not None:
            if self.config_seasonality.mode == "multiplicative" and self.config_trend is None:
                log.error("Multiplicative seasonality requires trend.")
                raise ValueError
            if self.config_seasonality.mode not in ["additive", "multiplicative"]:
                log.error(f"Seasonality Mode {self.config_seasonality.mode} not implemented. Defaulting to 'additive'.")
                self.config_seasonality.mode = "additive"
            # Seasonality parameters for global or local modelling
            self.season_params = nn.ParameterDict(
                {
                    # dimensions - [no. of quantiles, num_seasonalities_modelled, no. of fourier terms for each seasonality]
                    name: new_param(dims=[len(self.quantiles)] + [self.num_seasonalities_modelled_dict[name]] + [dim])
                    for name, dim in self.season_dims.items()
                }
            )

            # self.season_params_vec = torch.cat([self.season_params[name] for name in self.season_params.keys()])

        # Events
        self.config_events = config_events
        self.config_holidays = config_holidays
        self.events_dims = utils.config_events_to_model_dims(self.config_events, self.config_holidays)
        if self.events_dims is not None:
            n_additive_event_params = 0
            n_multiplicative_event_params = 0
            for event, configs in self.events_dims.items():
                if configs["mode"] not in ["additive", "multiplicative"]:
                    log.error("Event Mode {} not implemented. Defaulting to 'additive'.".format(configs["mode"]))
                    self.events_dims[event]["mode"] = "additive"
                if configs["mode"] == "additive":
                    n_additive_event_params += len(configs["event_indices"])
                elif configs["mode"] == "multiplicative":
                    if self.config_trend is None:
                        log.error("Multiplicative events require trend.")
                        raise ValueError
                    n_multiplicative_event_params += len(configs["event_indices"])
            self.event_params = nn.ParameterDict(
                {
                    # dimensions - [no. of quantiles, no. of additive events]
                    "additive": new_param(dims=[len(self.quantiles), n_additive_event_params]),
                    # dimensions - [no. of quantiles, no. of multiplicative events]
                    "multiplicative": new_param(dims=[len(self.quantiles), n_multiplicative_event_params]),
                }
            )
        else:
            self.config_events = None
            self.config_holidays = None

        # Autoregression
        self.config_ar = config_ar
        self.n_lags = n_lags
        self.max_lags = max_lags
        self.num_hidden_layers = num_hidden_layers
        self.d_hidden = (
            max(4, round((n_lags + n_forecasts) / (2.0 * (num_hidden_layers + 1)))) if d_hidden is None else d_hidden
        )
        if self.n_lags > 0:
            self.ar_net = nn.ModuleList()
            d_inputs = self.n_lags
            for i in range(self.num_hidden_layers):
                self.ar_net.append(nn.Linear(d_inputs, self.d_hidden, bias=True))
                d_inputs = self.d_hidden
            # final layer has input size d_inputs and output size equal to no. of forecasts * no. of quantiles
            self.ar_net.append(nn.Linear(d_inputs, self.n_forecasts * len(self.quantiles), bias=False))
            for lay in self.ar_net:
                nn.init.kaiming_normal_(lay.weight, mode="fan_in")

        # Lagged regressors
        self.config_lagged_regressors = config_lagged_regressors
        if self.config_lagged_regressors is not None:
            self.covar_nets = nn.ModuleDict({})
            for covar in self.config_lagged_regressors.keys():
                covar_net = nn.ModuleList()
                d_inputs = self.config_lagged_regressors[covar].n_lags
                for i in range(self.num_hidden_layers):
                    d_hidden = (
                        max(
                            4,
                            round(
                                (self.config_lagged_regressors[covar].n_lags + n_forecasts)
                                / (2.0 * (num_hidden_layers + 1))
                            ),
                        )
                        if d_hidden is None
                        else d_hidden
                    )
                    covar_net.append(nn.Linear(d_inputs, d_hidden, bias=True))
                    d_inputs = d_hidden
                # final layer has input size d_inputs and output size equal to no. of forecasts * no. of quantiles
                covar_net.append(nn.Linear(d_inputs, self.n_forecasts * len(self.quantiles), bias=False))
                for lay in covar_net:
                    nn.init.kaiming_normal_(lay.weight, mode="fan_in")
                self.covar_nets[covar] = covar_net

        # Regressors
        self.config_regressors = config_regressors
        self.regressors_dims = utils.config_regressors_to_model_dims(config_regressors)
        if self.regressors_dims is not None:
            n_additive_regressor_params = 0
            n_multiplicative_regressor_params = 0
            for name, configs in self.regressors_dims.items():
                if configs["mode"] not in ["additive", "multiplicative"]:
                    log.error("Regressors mode {} not implemented. Defaulting to 'additive'.".format(configs["mode"]))
                    self.regressors_dims[name]["mode"] = "additive"
                if configs["mode"] == "additive":
                    n_additive_regressor_params += 1
                elif configs["mode"] == "multiplicative":
                    if self.config_trend is None:
                        log.error("Multiplicative regressors require trend.")
                        raise ValueError
                    n_multiplicative_regressor_params += 1

            self.regressor_params = nn.ParameterDict(
                {
                    # dimensions - [no. of quantiles, no. of additive regressors]
                    "additive": new_param(dims=[len(self.quantiles), n_additive_regressor_params]),
                    # dimensions - [no. of quantiles, no. of multiplicative regressors]
                    "multiplicative": new_param(dims=[len(self.quantiles), n_multiplicative_regressor_params]),
                }
            )
        else:
            self.config_regressors = None

    @property
    def get_trend_deltas(self):
        """trend deltas for regularization.

        update if trend is modelled differently"""
        if self.config_trend is None or self.config_trend.n_changepoints < 1:
            trend_delta = None
        elif self.segmentwise_trend:
            trend_delta = self.trend_deltas[:, :, :] - torch.cat((self.trend_k0, self.trend_deltas[:, :, 0:-1]), dim=2)
        else:
            trend_delta = self.trend_deltas

        return trend_delta

    @property
    def ar_weights(self):
        """sets property auto-regression weights for regularization. Update if AR is modelled differently"""
        return self.ar_net[0].weight

    def get_covar_weights(self, name):
        """sets property auto-regression weights for regularization. Update if AR is modelled differently"""
        return self.covar_nets[name][0].weight

    def get_event_weights(self, name):
        """
        Retrieve the weights of event features given the name

        Parameters
        ----------
            name : str
                Event name

        Returns
        -------
            OrderedDict
                Dict of the weights of all offsets corresponding to a particular event
        """

        event_dims = self.events_dims[name]
        mode = event_dims["mode"]

        if mode == "multiplicative":
            event_params = self.event_params["multiplicative"]
        else:
            assert mode == "additive"
            event_params = self.event_params["additive"]

        event_param_dict = OrderedDict({})
        for event_delim, indices in zip(event_dims["event_delim"], event_dims["event_indices"]):
            event_param_dict[event_delim] = event_params[:, indices : (indices + 1)]
        return event_param_dict

    def get_reg_weights(self, name):
        """
        Retrieve the weights of regressor features given the name

        Parameters
        ----------
            name : string
                Regressor name

        Returns
        -------
            torch.tensor
                Weight corresponding to the given regressor
        """

        regressor_dims = self.regressors_dims[name]
        mode = regressor_dims["mode"]
        index = regressor_dims["regressor_index"]

        if mode == "additive":
            regressor_params = self.regressor_params["additive"]
        else:
            assert mode == "multiplicative"
            regressor_params = self.regressor_params["multiplicative"]

        return regressor_params[:, index : (index + 1)]

    def _compute_quantile_forecasts_from_diffs(self, diffs, predict_mode=False):
        """
        Computes the actual quantile forecasts from quantile differences estimated from the model

        Args:
            diffs : torch.tensor
                tensor of dims (batch, n_forecasts, no_quantiles) which
                contains the median quantile forecasts as well as the diffs of other quantiles
                from the median quantile
            predict_mode : bool
                boolean variable indicating whether the model is in prediction mode

        Returns:
            dim (batch, n_forecasts, no_quantiles)
                final forecasts
        """
        if len(self.quantiles) > 1:
            # generate the actual quantile forecasts from predicted differences
            if any(quantile > 0.5 for quantile in self.quantiles):
                quantiles_divider_index = next(i for i, quantile in enumerate(self.quantiles) if quantile > 0.5)
            else:
                quantiles_divider_index = len(self.quantiles)

            n_upper_quantiles = diffs.shape[-1] - quantiles_divider_index
            n_lower_quantiles = quantiles_divider_index - 1

            out = torch.zeros_like(diffs)
            out[:, :, 0] = diffs[:, :, 0]  # set the median where 0 is the median quantile index

            if n_upper_quantiles > 0:  # check if upper quantiles exist
                upper_quantile_diffs = diffs[:, :, quantiles_divider_index:]
                if predict_mode:  # check for quantile crossing and correct them in predict mode
                    upper_quantile_diffs[:, :, 0] = torch.max(
                        torch.tensor(0, device=self.device), upper_quantile_diffs[:, :, 0]
                    )
                    for i in range(n_upper_quantiles - 1):
                        next_diff = upper_quantile_diffs[:, :, i + 1]
                        diff = upper_quantile_diffs[:, :, i]
                        upper_quantile_diffs[:, :, i + 1] = torch.max(next_diff, diff)
                out[:, :, quantiles_divider_index:] = (
                    upper_quantile_diffs + diffs[:, :, 0].unsqueeze(dim=2).repeat(1, 1, n_upper_quantiles).detach()
                )  # set the upper quantiles

            if n_lower_quantiles > 0:  # check if lower quantiles exist
                lower_quantile_diffs = diffs[:, :, 1:quantiles_divider_index]
                if predict_mode:  # check for quantile crossing and correct them in predict mode
                    lower_quantile_diffs[:, :, -1] = torch.max(
                        torch.tensor(0, device=self.device), lower_quantile_diffs[:, :, -1]
                    )
                    for i in range(n_lower_quantiles - 1, 0, -1):
                        next_diff = lower_quantile_diffs[:, :, i - 1]
                        diff = lower_quantile_diffs[:, :, i]
                        lower_quantile_diffs[:, :, i - 1] = torch.max(next_diff, diff)
                lower_quantile_diffs = -lower_quantile_diffs
                out[:, :, 1:quantiles_divider_index] = (
                    lower_quantile_diffs + diffs[:, :, 0].unsqueeze(dim=2).repeat(1, 1, n_lower_quantiles).detach()
                )  # set the lower quantiles
        else:
            out = diffs
        return out

    def _piecewise_linear_trend(self, t, meta):
        """Piecewise linear trend, computed segmentwise or with deltas.

        Parameters
        ----------
            t : torch.Tensor, float
                normalized time of dimensions (batch, n_forecasts)

            meta: dict
                Metadata about the all the samples of the model input batch.

                Contains the following:
                    * ``df_name`` (list, str), time series name ID corresponding to each sample of the input batch.
        Returns
        -------
            torch.Tensor
                Trend component, same dimensions as input t
        """

        # From the dataloader meta data, we get the one-hot encoding of the df_name.
        if self.config_trend.trend_global_local == "local":
            # dimensions - batch , num_time_series
            meta_name_tensor_one_hot = nn.functional.one_hot(meta, num_classes=len(self.id_list))

        # Variables identifying, for t, the corresponding trend segment (for each sample of the batch).
        past_next_changepoint = t.unsqueeze(dim=2) >= self.trend_changepoints_t[1:].unsqueeze(dim=0)
        segment_id = past_next_changepoint.sum(dim=2)
        # = dimensions - batch_size, n_forecasts, segments (+ 1)
        current_segment = nn.functional.one_hot(segment_id, num_classes=self.config_trend.n_changepoints + 1)

        # Computing k_t.
        # For segmentwise k_t is the model parameter representing the trend slope(actually, trend slope-k_0) in the current_segment at time t (for each sample of the batch).
        if self.config_trend.trend_global_local == "local":
            # k_t = k_t(current_segment, sample metadata)
            # dimensions - quantiles, batch_size, segments (+ 1)
            trend_deltas_by_sample = torch.sum(
                meta_name_tensor_one_hot.unsqueeze(dim=0).unsqueeze(dim=-1) * self.trend_deltas.unsqueeze(dim=1), dim=2
            )
            # dimensions - batch_size, n_forecasts, quantiles_size
            k_t = torch.sum(
                current_segment.unsqueeze(dim=2) * trend_deltas_by_sample.permute(1, 0, 2).unsqueeze(1), dim=-1
            )
        elif self.config_trend.trend_global_local == "global":
            # k_t = k_t(current_segment).
            # dimensions - batch_size, n_forecasts, quantiles_size
            k_t = torch.sum(
                current_segment.unsqueeze(dim=2) * self.trend_deltas.permute(1, 0, 2).unsqueeze(1),
                dim=-1,
            )

        # For not segmentwise k_t is the model parameter representing the difference between trend slope in the current_segment at time t
        # and the trend slope in the previous segment (for each sample of the batch).
        if not self.segmentwise_trend:
            if self.config_trend.trend_global_local == "local":
                # k_t = k_t(current_segment, previous_segment, sample metadata)
                previous_deltas_t = torch.sum(
                    past_next_changepoint.unsqueeze(dim=2)
                    * trend_deltas_by_sample.permute(1, 0, 2)[:, :, :-1].unsqueeze(dim=1),
                    dim=-1,
                )
                # dimensions - batch_size, n_forecasts, quantiles_size
                k_t = k_t + previous_deltas_t
            elif self.config_trend.trend_global_local == "global":
                # k_t = k_t(current_segment, previous_segment)
                # dimensions - batch_size, n_forecasts, quantiles_size
                previous_deltas_t = torch.sum(
                    past_next_changepoint.unsqueeze(dim=2)
                    * self.trend_deltas.permute(1, 0, 2)[:, :, :-1].unsqueeze(dim=0),
                    dim=-1,
                )
                k_t = k_t + previous_deltas_t

        # Computing m_t.
        # m_t represents the value at the origin(t=0) that we would need to have so that if we use (k_t + k_0) as slope,
        # we reach the same value at time = chagepoint_start_of_segment_i
        # that the segmented slope (having in each segment the slope trend_deltas(i) + k_0)
        if self.config_trend.growth != "discontinuous":
            # Intermediate computation: deltas.
            # `deltas`` is representing the difference between trend slope in the current_segment at time t
            #  and the trend slope in the previous segment.
            if self.segmentwise_trend:
                # dimensions - quantiles, num_trends_modelled, segments
                deltas = self.trend_deltas[:, :, :] - torch.cat((self.trend_k0, self.trend_deltas[:, :, 0:-1]), dim=2)

            else:
                deltas = self.trend_deltas

            if self.config_trend.trend_global_local == "local":
                # We create a dict of gammas based on the df_name
                # m_t = m_t(current_segment, sample metadata)
                # dimensions - quantiles, num_time_series, segments
                gammas_0 = -self.trend_changepoints_t[1:] * deltas[:, :, 1:]
                # dimensions - quantiles, segments, batch_size
                gammas = torch.sum(
                    torch.transpose(meta_name_tensor_one_hot, 1, 0).unsqueeze(dim=-2).unsqueeze(dim=0)
                    * torch.unsqueeze(gammas_0, dim=-1),
                    dim=1,
                )
                # dimensions - batch_size, n_forecasts, quantiles
                m_t = torch.sum(past_next_changepoint.unsqueeze(2) * gammas.permute(2, 0, 1).unsqueeze(1), dim=-1)

            elif self.config_trend.trend_global_local == "global":
                # dimensions - quantiles, 1, segments
                gammas = -self.trend_changepoints_t[1:] * deltas[:, :, 1:]
                # dimensions - batch_size, n_forecasts, quantiles
                m_t = torch.sum(past_next_changepoint.unsqueeze(dim=2) * gammas.permute(1, 0, 2).unsqueeze(1), dim=-1)

            if not self.segmentwise_trend:
                m_t = m_t.detach()
        else:
            # For discontinuous, trend_m is a parameter to optimize, as it is not defined just by trend_deltas & trend_k0
            if self.config_trend.trend_global_local == "local":
                # m_t = m_t(current_segment, sample metadata)
                # dimensions - quantiles, batch_size, segments
                m_t_0 = torch.sum(
                    meta_name_tensor_one_hot.unsqueeze(dim=0).unsqueeze(dim=-1) * self.trend_m.unsqueeze(dim=1), dim=2
                )
                # dimensions - batch_size, n_forecasts, quantiles
                m_t = torch.sum(
                    current_segment.unsqueeze(dim=2) * m_t_0.permute(1, 0, 2).unsqueeze(dim=1),
                    dim=-1,
                )
            elif self.config_trend.trend_global_local == "global":
                # m_t = m_t(current_segment)
                # dimensions - batch_size, n_forecasts, quantiles
                m_t = torch.sum(
                    current_segment.unsqueeze(dim=2) * self.trend_m.permute(1, 0, 2).unsqueeze(dim=0), dim=-1
                )

        # Computing trend value at time(t) for each batch sample.
        if self.config_trend.trend_global_local == "local":
            # trend_k_0 = trend_k_0(current_segment, sample metadata)
            trend_k_0 = torch.sum(
                meta_name_tensor_one_hot.unsqueeze(dim=0).unsqueeze(dim=-1) * self.trend_k0.unsqueeze(dim=1), dim=2
            ).permute(1, 2, 0)
            # dimensions - batch_size, n_forecasts, quantiles
            return (trend_k_0 + k_t) * t.unsqueeze(dim=2) + m_t
        elif self.config_trend.trend_global_local == "global":
            # dimensions - batch_size, n_forecasts, quantiles
            return (self.trend_k0.permute(1, 2, 0) + k_t) * torch.unsqueeze(t, dim=2) + m_t

    def trend(self, t, meta):
        """Computes trend based on model configuration.

        Parameters
        ----------
            t : torch.Tensor float
                normalized time, dim: (batch, n_forecasts)
            meta: dict
                Metadata about the all the samples of the model input batch. Contains the following:
                    * ``df_name`` (list, str), time series ID corresponding to each sample of the input batch.
        Returns
        -------
            torch.Tensor
                Trend component, same dimensions as input t

        """
        # From the dataloader meta data, we get the one-hot encoding of the df_name.
        if self.config_trend.trend_global_local == "local":
            meta_name_tensor_one_hot = nn.functional.one_hot(meta, num_classes=len(self.id_list))
        if self.config_trend.growth == "off":
            trend = torch.zeros(size=(t.shape[0], self.n_forecasts, len(self.quantiles)), device=self.device)
        elif int(self.config_trend.n_changepoints) == 0:
            if self.config_trend.trend_global_local == "local":
                # trend_k_0 = trend_k_0(sample metadata)
                # dimensions - batch_size, segments(1), quantiles
                trend_k_0 = torch.sum(
                    meta_name_tensor_one_hot.unsqueeze(dim=0).unsqueeze(dim=-1) * self.trend_k0.unsqueeze(dim=1), dim=2
                ).permute(1, 2, 0)
                # dimensions -  batch_size, n_forecasts, quantiles
                trend = trend_k_0 * t.unsqueeze(2)
            elif self.config_trend.trend_global_local == "global":
                # dimensions -  batch_size, n_forecasts, quantiles
                trend = self.trend_k0.permute(1, 2, 0) * t.unsqueeze(dim=2)
        else:
            trend = self._piecewise_linear_trend(t, meta)

        return self.bias.unsqueeze(dim=0).unsqueeze(dim=0) + trend

    def seasonality(self, features, name, meta=None):
        """Compute single seasonality component.

        Parameters
        ----------
            features : torch.Tensor, float
                Features related to seasonality component, dims: (batch, n_forecasts, n_features)
            name : str
                Name of seasonality. for attribution to corresponding model weights.
            meta: dict
                Metadata about the all the samples of the model input batch. Contains the following:
                    * ``df_name`` (list, str), time series ID corresponding to each sample of the input batch.

        Returns
        -------
            torch.Tensor
                Forecast component of dims (batch, n_forecasts)
        """
        # From the dataloader meta data, we get the one-hot encoding of the df_name.
<<<<<<< HEAD
        if self.config_season.periods[name].global_local == "local":
=======
        if self.config_seasonality.global_local == "local":
>>>>>>> 10379907
            meta_name_tensor_one_hot = nn.functional.one_hot(meta, num_classes=len(self.id_list))
            # dimensions - quantiles, batch, parameters_fourier
            season_params_sample = torch.sum(
                meta_name_tensor_one_hot.unsqueeze(dim=0).unsqueeze(dim=-1) * self.season_params[name].unsqueeze(dim=1),
                dim=2,
            )
            # dimensions -  batch_size, n_forecasts, quantiles
            seasonality = torch.sum(features.unsqueeze(2) * season_params_sample.permute(1, 0, 2).unsqueeze(1), dim=-1)
<<<<<<< HEAD
        elif self.config_season.periods[name].global_local == "global":
=======
        elif self.config_seasonality.global_local == "global":
>>>>>>> 10379907
            # dimensions -  batch_size, n_forecasts, quantiles
            seasonality = torch.sum(
                features.unsqueeze(dim=2) * self.season_params[name].permute(1, 0, 2).unsqueeze(dim=0), dim=-1
            )
        return seasonality

    def all_seasonalities(self, s, meta):
        """Compute all seasonality components.

        Parameters
        ----------
            s : torch.Tensor, float
                dict of named seasonalities (keys) with their features (values)
                dims of each dict value (batch, n_forecasts, n_features)
            meta: dict
                Metadata about the all the samples of the model input batch. Contains the following:
                    * ``df_name`` (list, str), time series ID corresponding to each sample of the input batch.

        Returns
        -------
            torch.Tensor
                Forecast component of dims (batch, n_forecasts)
        """
        x = torch.zeros(size=(s[list(s.keys())[0]].shape[0], self.n_forecasts, len(self.quantiles)), device=self.device)
        for name, features in s.items():
            x = x + self.seasonality(features, name, meta)
        return x

    def scalar_features_effects(self, features, params, indices=None):
        """
        Computes events component of the model

        Parameters
        ----------
            features : torch.Tensor, float
                Features (either additive or multiplicative) related to event component dims (batch, n_forecasts, n_features)
            params : nn.Parameter
                Params (either additive or multiplicative) related to events
            indices : list of int
                Indices in the feature tensors related to a particular event
        Returns
        -------
            torch.Tensor
                Forecast component of dims (batch, n_forecasts)
        """
        if indices is not None:
            features = features[:, :, indices]
            params = params[:, indices]

        return torch.sum(features.unsqueeze(dim=2) * params.unsqueeze(dim=0).unsqueeze(dim=0), dim=-1)

    def auto_regression(self, lags):
        """Computes auto-regessive model component AR-Net.

        Parameters
        ----------
            lags  : torch.Tensor, float
                Previous times series values, dims: (batch, n_lags)

        Returns
        -------
            torch.Tensor
                Forecast component of dims: (batch, n_forecasts)
        """
        x = lags
        for i in range(self.num_hidden_layers + 1):
            if i > 0:
                x = nn.functional.relu(x)
            x = self.ar_net[i](x)

        # segment the last dimension to match the quantiles
        x = x.reshape(x.shape[0], self.n_forecasts, len(self.quantiles))
        return x

    def covariate(self, lags, name):
        """Compute single covariate component.

        Parameters
        ----------
            lags : torch.Tensor, float
                Lagged values of covariate, dims: (batch, n_lags)
            nam : str
                Mame of covariate, for attribution to corresponding model weights

        Returns
        -------
            torch.Tensor
                Forecast component of dims (batch, n_forecasts)
        """
        x = lags
        for i in range(self.num_hidden_layers + 1):
            if i > 0:
                x = nn.functional.relu(x)
            x = self.covar_nets[name][i](x)

        # segment the last dimension to match the quantiles
        x = x.reshape(x.shape[0], self.n_forecasts, len(self.quantiles))
        return x

    def all_covariates(self, covariates):
        """Compute all covariate components.

        Parameters
        ----------
            covariates : dict(torch.Tensor, float)
                dict of named covariates (keys) with their features (values)
                dims of each dict value: (batch, n_lags)

        Returns
        -------
            torch.Tensor
                Forecast component of dims (batch, n_forecasts)
        """
        for i, name in enumerate(covariates.keys()):
            if i == 0:
                x = self.covariate(lags=covariates[name], name=name)
            if i > 0:
                x = x + self.covariate(lags=covariates[name], name=name)
        return x

    def forward(self, inputs, meta=None):
        """This method defines the model forward pass.

        Note
        ----

        Time input is required. Minimum model setup is a linear trend.

        Parameters
        ----------
            inputs : dict
                Model inputs, each of len(df) but with varying dimensions

                Note
                ----

                Contains the following data:

                Model Inputs
                    * ``time`` (torch.Tensor , loat), normalized time, dims: (batch, n_forecasts)
                    * ``lags`` (torch.Tensor, float), dims: (batch, n_lags)
                    * ``seasonalities`` (torch.Tensor, float), dict of named seasonalities (keys) with their features (values), dims of each dict value (batch, n_forecasts, n_features)
                    * ``covariates`` (torch.Tensor, float), dict of named covariates (keys) with their features (values), dims of each dict value: (batch, n_lags)
                    * ``events`` (torch.Tensor, float), all event features, dims (batch, n_forecasts, n_features)
                    * ``regressors``(torch.Tensor, float), all regressor features, dims (batch, n_forecasts, n_features)
                    * ``predict_mode`` (bool), optional and only passed during prediction

            meta : dict, default=None
                Metadata about the all the samples of the model input batch.

                Contains the following:

                Model Meta:
                    * ``df_name`` (list, str), time series ID corresponding to each sample of the input batch.

                Note
                ----
                The meta is sorted in the same way the inputs are sorted.

                Note
                ----
                The default None value allows the forward method to be used without providing the meta argument.
                This was designed to avoid issues with the library `lr_finder` https://github.com/davidtvs/pytorch-lr-finder
                while having  ``config_trend.trend_global_local="local"``.
                The turnaround consists on passing the same meta (dummy ID) to all the samples of the batch.
                Internally, this is equivalent to use ``config_trend.trend_global_local="global"`` to find the optimal learning rate.

        Returns
        -------
            torch.Tensor
                Forecast of dims (batch, n_forecasts, no_quantiles)
        """
        # Turnaround to avoid issues when the meta argument is None and meta_used_in_model
        if meta is None and self.meta_used_in_model:
            name_id_dummy = self.id_list[0]
            meta = OrderedDict()
            meta["df_name"] = [name_id_dummy for _ in range(inputs["time"].shape[0])]
            meta = torch.tensor([self.id_dict[i] for i in meta["df_name"]], device=self.device)

        additive_components = torch.zeros(
            size=(inputs["time"].shape[0], self.n_forecasts, len(self.quantiles)), device=self.device
        )
        multiplicative_components = torch.zeros(
            size=(inputs["time"].shape[0], self.n_forecasts, len(self.quantiles)), device=self.device
        )

        if "lags" in inputs:
            additive_components += self.auto_regression(lags=inputs["lags"])
        # else: assert self.n_lags == 0

        if "covariates" in inputs:
            additive_components += self.all_covariates(covariates=inputs["covariates"])

        if "seasonalities" in inputs:
            s = self.all_seasonalities(s=inputs["seasonalities"], meta=meta)
            if self.config_seasonality.mode == "additive":
                additive_components += s
            elif self.config_seasonality.mode == "multiplicative":
                multiplicative_components += s

        if "events" in inputs:
            if "additive" in inputs["events"].keys():
                additive_components += self.scalar_features_effects(
                    inputs["events"]["additive"], self.event_params["additive"]
                )
            if "multiplicative" in inputs["events"].keys():
                multiplicative_components += self.scalar_features_effects(
                    inputs["events"]["multiplicative"], self.event_params["multiplicative"]
                )

        if "regressors" in inputs:
            if "additive" in inputs["regressors"].keys():
                additive_components += self.scalar_features_effects(
                    inputs["regressors"]["additive"], self.regressor_params["additive"]
                )
            if "multiplicative" in inputs["regressors"].keys():
                multiplicative_components += self.scalar_features_effects(
                    inputs["regressors"]["multiplicative"], self.regressor_params["multiplicative"]
                )

        trend = self.trend(t=inputs["time"], meta=meta)
        out = (
            trend
            + additive_components
            + trend.detach() * multiplicative_components
            # 0 is the median quantile index
            # all multiplicative components are multiplied by the median quantile trend (uncomment line below to apply)
            # trend + additive_components + trend.detach()[:, :, 0].unsqueeze(dim=2) * multiplicative_components
        )  # dimensions - [batch, n_forecasts, no_quantiles]

        # check for crossing quantiles and correct them here
        if "predict_mode" in inputs.keys() and inputs["predict_mode"]:
            predict_mode = True
        else:
            predict_mode = False
        out = self._compute_quantile_forecasts_from_diffs(out, predict_mode)
        return out

    def compute_components(self, inputs, meta):
        """This method returns the values of each model component.

        Note
        ----

        Time input is required. Minimum model setup is a linear trend.

        Parameters
        ----------
            inputs : dict
                Model inputs, each of len(df) but with varying dimensions

                Note
                ----

                Contains the following data:

                Model Inputs
                    * ``time`` (torch.Tensor , loat), normalized time, dims: (batch, n_forecasts)
                    * ``lags`` (torch.Tensor, float), dims: (batch, n_lags)
                    * ``seasonalities`` (torch.Tensor, float), dict of named seasonalities (keys) with their features (values), dims of each dict value (batch, n_forecasts, n_features)
                    * ``covariates`` (torch.Tensor, float), dict of named covariates (keys) with their features (values), dims of each dict value: (batch, n_lags)
                    * ``events`` (torch.Tensor, float), all event features, dims (batch, n_forecasts, n_features)
                    * ``regressors``(torch.Tensor, float), all regressor features, dims (batch, n_forecasts, n_features)

        Returns
        -------
            dict
                Containing forecast coomponents with elements of dims (batch, n_forecasts)
        """
        components = {}
        components["trend"] = self.trend(t=inputs["time"], meta=meta)
        if self.config_trend is not None and "seasonalities" in inputs:
            for name, features in inputs["seasonalities"].items():
                components[f"season_{name}"] = self.seasonality(features=features, name=name, meta=meta)
        if self.n_lags > 0 and "lags" in inputs:
            components["ar"] = self.auto_regression(lags=inputs["lags"])
        if self.config_lagged_regressors is not None and "covariates" in inputs:
            for name, lags in inputs["covariates"].items():
                components[f"lagged_regressor_{name}"] = self.covariate(lags=lags, name=name)
        if (self.config_events is not None or self.config_holidays is not None) and "events" in inputs:
            if "additive" in inputs["events"].keys():
                components["events_additive"] = self.scalar_features_effects(
                    features=inputs["events"]["additive"], params=self.event_params["additive"]
                )
            if "multiplicative" in inputs["events"].keys():
                components["events_multiplicative"] = self.scalar_features_effects(
                    features=inputs["events"]["multiplicative"], params=self.event_params["multiplicative"]
                )
            for event, configs in self.events_dims.items():
                mode = configs["mode"]
                indices = configs["event_indices"]
                if mode == "additive":
                    features = inputs["events"]["additive"]
                    params = self.event_params["additive"]
                else:
                    features = inputs["events"]["multiplicative"]
                    params = self.event_params["multiplicative"]
                components[f"event_{event}"] = self.scalar_features_effects(
                    features=features, params=params, indices=indices
                )
        if self.config_regressors is not None and "regressors" in inputs:
            if "additive" in inputs["regressors"].keys():
                components["future_regressors_additive"] = self.scalar_features_effects(
                    features=inputs["regressors"]["additive"], params=self.regressor_params["additive"]
                )
            if "multiplicative" in inputs["regressors"].keys():
                components["future_regressors_multiplicative"] = self.scalar_features_effects(
                    features=inputs["regressors"]["multiplicative"], params=self.regressor_params["multiplicative"]
                )
            for regressor, configs in self.regressors_dims.items():
                mode = configs["mode"]
                index = []
                index.append(configs["regressor_index"])
                if mode == "additive":
                    features = inputs["regressors"]["additive"]
                    params = self.regressor_params["additive"]
                else:
                    features = inputs["regressors"]["multiplicative"]
                    params = self.regressor_params["multiplicative"]
                components[f"future_regressor_{regressor}"] = self.scalar_features_effects(
                    features=features, params=params, indices=index
                )
        return components

    def set_compute_components(self, compute_components_flag):
        self.compute_components_flag = compute_components_flag

    def loss_func(self, inputs, predicted, targets):
        loss = None
        # Compute loss. no reduction.
        loss = self.config_train.loss_func(predicted, targets)
        # Weigh newer samples more.
        loss = loss * self._get_time_based_sample_weight(t=inputs["time"])
        loss = loss.sum(dim=2).mean()
        # Regularize.
        if self.reg_enabled:
            steps_per_epoch = math.ceil(self.trainer.estimated_stepping_batches / self.trainer.max_epochs)
            progress_in_epoch = 1 - ((steps_per_epoch * (self.current_epoch + 1) - self.global_step) / steps_per_epoch)
            loss, reg_loss = self._add_batch_regularizations(loss, self.current_epoch, progress_in_epoch)
        else:
            reg_loss = torch.tensor(0.0, device=self.device)
        return loss, reg_loss

    def training_step(self, batch, batch_idx):
        inputs, targets, meta = batch
        # Global-local
        if self.meta_used_in_model:
            meta_name_tensor = torch.tensor([self.id_dict[i] for i in meta["df_name"]], device=self.device)
        else:
            meta_name_tensor = None
        # Run forward calculation
        predicted = self.forward(inputs, meta_name_tensor)
        # Store predictions in self for later network visualization
        self.train_epoch_prediction = predicted
        # Calculate loss
        loss, reg_loss = self.loss_func(inputs, predicted, targets)

        # Optimization
        optimizer = self.optimizers()
        optimizer.zero_grad()
        self.manual_backward(loss)
        optimizer.step()

        scheduler = self.lr_schedulers()
        scheduler.step()

        # Manually track the loss for the lr finder
        self.trainer.fit_loop.running_loss.append(loss)

        # Metrics
        if self.metrics_enabled:
            predicted_denorm = self.denormalize(predicted[:, :, 0])
            target_denorm = self.denormalize(targets.squeeze(dim=2))
            self.log_dict(self.metrics_train(predicted_denorm, target_denorm), **self.log_args)
            self.log("Loss", loss, **self.log_args)
            self.log("RegLoss", reg_loss, **self.log_args)
        return loss

    def validation_step(self, batch, batch_idx):
        inputs, targets, meta = batch
        # Global-local
        if self.meta_used_in_model:
            meta_name_tensor = torch.tensor([self.id_dict[i] for i in meta["df_name"]], device=self.device)
        else:
            meta_name_tensor = None
        # Run forward calculation
        predicted = self.forward(inputs, meta_name_tensor)
        # Calculate loss
        loss, reg_loss = self.loss_func(inputs, predicted, targets)
        # Metrics
        if self.metrics_enabled:
            predicted_denorm = self.denormalize(predicted[:, :, 0])
            target_denorm = self.denormalize(targets.squeeze(dim=2))
            self.log_dict(self.metrics_val(predicted_denorm, target_denorm), **self.log_args)
            self.log("Loss_val", loss, **self.log_args)
            self.log("RegLoss_val", reg_loss, **self.log_args)

    def test_step(self, batch, batch_idx):
        inputs, targets, meta = batch
        # Global-local
        if self.meta_used_in_model:
            meta_name_tensor = torch.tensor([self.id_dict[i] for i in meta["df_name"]], device=self.device)
        else:
            meta_name_tensor = None
        # Run forward calculation
        predicted = self.forward(inputs, meta_name_tensor)
        # Calculate loss
        loss, reg_loss = self.loss_func(inputs, predicted, targets)
        # Metrics
        if self.metrics_enabled:
            self.log("Loss_test", loss, **self.log_args)
            self.log("RegLoss_test", reg_loss, **self.log_args)

    def predict_step(self, batch, batch_idx, dataloader_idx=0):
        inputs, _, meta = batch
        # Global-local
        if self.meta_used_in_model:
            meta_name_tensor = torch.tensor([self.id_dict[i] for i in meta["df_name"]], device=self.device)
        else:
            meta_name_tensor = None
        # Add predict_mode flag to dataset
        inputs["predict_mode"] = True
        # Run forward calculation
        prediction = self.forward(inputs, meta_name_tensor)
        # Calculate components (if requested)
        if self.compute_components_flag:
            components = self.compute_components(inputs, meta_name_tensor)
        else:
            components = None
        return prediction, components

    def configure_optimizers(self):
        # Optimizer
        optimizer = self._optimizer(self.parameters(), lr=self.learning_rate, **self.config_train.optimizer_args)

        # Scheduler
        lr_scheduler = self._scheduler(
            optimizer,
            max_lr=self.learning_rate,
            total_steps=self.trainer.estimated_stepping_batches,
            **self.config_train.scheduler_args,
        )

        return {"optimizer": optimizer, "lr_scheduler": lr_scheduler}

    def _get_time_based_sample_weight(self, t):
        weight = torch.ones_like(t)
        if self.config_train.newer_samples_weight > 1.0:
            end_w = self.config_train.newer_samples_weight
            start_t = self.config_train.newer_samples_start
            time = (t.detach() - start_t) / (1.0 - start_t)
            time = torch.maximum(torch.zeros_like(time), time)
            time = torch.minimum(torch.ones_like(time), time)  # time = 0 to 1
            time = np.pi * (time - 1.0)  # time =  -pi to 0
            time = 0.5 * torch.cos(time) + 0.5  # time =  0 to 1
            # scales end to be end weight times bigger than start weight
            # with end weight being 1.0
            weight = (1.0 + time * (end_w - 1.0)) / end_w
        return weight.unsqueeze(dim=2)  # add an extra dimension for the quantiles

    def _add_batch_regularizations(self, loss, epoch, progress):
        """Add regularization terms to loss, if applicable

        Parameters
        ----------
            loss : torch.Tensor, scalar
                current batch loss
            epoch : int
                current epoch number
            progress : float
                progress within the epoch, between 0 and 1

        Returns
        -------
            loss, reg_loss
        """
        delay_weight = self.config_train.get_reg_delay_weight(epoch, progress)

        reg_loss = torch.zeros(1, dtype=torch.float, requires_grad=False, device=self.device)
        if delay_weight > 0:
            # Add regularization of AR weights - sparsify
            if self.max_lags > 0 and self.config_ar.reg_lambda is not None:
                reg_ar = self.config_ar.regularize(self.ar_weights)
                reg_ar = torch.sum(reg_ar).squeeze() / self.n_forecasts
                reg_loss += self.config_ar.reg_lambda * reg_ar

            # Regularize trend to be smoother/sparse
            l_trend = self.config_trend.trend_reg
            if self.config_trend.n_changepoints > 0 and l_trend is not None and l_trend > 0:
                reg_trend = utils.reg_func_trend(
                    weights=self.get_trend_deltas,
                    threshold=self.config_train.trend_reg_threshold,
                )
                reg_loss += l_trend * reg_trend

            # Regularize seasonality: sparsify fourier term coefficients
            if self.config_seasonality:
                l_season = self.config_seasonality.reg_lambda
                if self.season_dims is not None and l_season is not None and l_season > 0:
                    for name in self.season_params.keys():
                        reg_season = utils.reg_func_season(self.season_params[name])
                        reg_loss += l_season * reg_season

            # Regularize events: sparsify events features coefficients
            if self.config_events is not None or self.config_holidays is not None:
                reg_events_loss = utils.reg_func_events(self.config_events, self.config_holidays, self)
                reg_loss += reg_events_loss

            # Regularize regressors: sparsify regressor features coefficients
            if self.config_regressors is not None:
                reg_regressor_loss = utils.reg_func_regressors(self.config_regressors, self)
                reg_loss += reg_regressor_loss

        trend_glocal_loss = torch.zeros(1, dtype=torch.float, requires_grad=False)
        # Glocal Trend
        if self.config_trend.trend_global_local == "local" and self.config_trend.glocal_trend_reg != False:
            trend_glocal_loss = utils.reg_func_trend_glocal(
                self.trend_k0, self.trend_deltas, self.config_trend.glocal_trend_reg
            )
        loss = loss + reg_loss + trend_glocal_loss
        return loss, reg_loss

    def denormalize(self, ts):
        """
        Denormalize timeseries

        Parameters
        ----------
            target : torch.Tensor
                ts tensor

        Returns
        -------
            denormalized timeseries
        """
        if not self.config_normalization.global_normalization:
            log.warning("When Global modeling with local normalization, metrics are displayed in normalized scale.")
        else:
            shift_y = (
                self.config_normalization.global_data_params["y"].shift
                if self.config_normalization.global_normalization and not self.config_normalization.normalize == "off"
                else 0
            )
            scale_y = (
                self.config_normalization.global_data_params["y"].scale
                if self.config_normalization.global_normalization and not self.config_normalization.normalize == "off"
                else 1
            )
            ts = scale_y * ts + shift_y
        return ts


class FlatNet(nn.Module):
    """
    Linear regression fun
    """

    def __init__(self, d_inputs, d_outputs):
        # Perform initialization of the pytorch superclass
        super(FlatNet, self).__init__()
        self.layers = nn.Sequential(
            nn.Linear(d_inputs, d_outputs),
        )
        nn.init.kaiming_normal_(self.layers[0].weight, mode="fan_in")

    def forward(self, x):
        return self.layers(x)

    @property
    def ar_weights(self):
        return self.model.layers[0].weight


class DeepNet(nn.Module):
    """
    A simple, general purpose, fully connected network
    """

    def __init__(self, d_inputs, d_outputs, d_hidden=32, num_hidden_layers=0):
        # Perform initialization of the pytorch superclass
        super(DeepNet, self).__init__()
        self.layers = nn.ModuleList()
        for i in range(num_hidden_layers):
            self.layers.append(nn.Linear(d_inputs, d_hidden, bias=True))
            d_inputs = d_hidden
        self.layers.append(nn.Linear(d_inputs, d_outputs, bias=True))
        for lay in self.layers:
            nn.init.kaiming_normal_(lay.weight, mode="fan_in")

    def forward(self, x):
        """
        This method defines the network layering and activation functions
        """
        activation = nn.functional.relu
        for i in range(len(self.layers)):
            if i > 0:
                x = activation(x)
            x = self.layers[i](x)
        return x

    @property
    def ar_weights(self):
        return self.layers[0].weight<|MERGE_RESOLUTION|>--- conflicted
+++ resolved
@@ -68,11 +68,8 @@
         id_list=["__df__"],
         num_trends_modelled=1,
         num_seasonalities_modelled=1,
-<<<<<<< HEAD
         num_seasonalities_modelled_dict=None,
-=======
         meta_used_in_model=False,
->>>>>>> 10379907
     ):
         """
         Parameters
@@ -219,11 +216,8 @@
         self.id_dict = dict((key, i) for i, key in enumerate(id_list))
         self.num_trends_modelled = num_trends_modelled
         self.num_seasonalities_modelled = num_seasonalities_modelled
-<<<<<<< HEAD
         self.num_seasonalities_modelled_dict = num_seasonalities_modelled_dict
-=======
         self.meta_used_in_model = meta_used_in_model
->>>>>>> 10379907
 
         # Regularization
         self.reg_enabled = utils.check_for_regularization(
@@ -295,15 +289,11 @@
         # if only 1 time series, global strategy
         if self.config_seasonality is not None:
             if len(self.id_list) == 1:
-<<<<<<< HEAD
-                self.config_season.global_local = "global"
-                for seas in self.config_season.periods:
-                    self.config_season.periods[seas].global_local = "global"
-        self.season_dims = utils.config_season_to_model_dims(self.config_season)
-=======
                 self.config_seasonality.global_local = "global"
+                for season_i in self.config_seasonality.periods:
+                    self.config_seasonality.periods[season_i].global_local = "global"
         self.season_dims = utils.config_seasonality_to_model_dims(self.config_seasonality)
->>>>>>> 10379907
+
         if self.season_dims is not None:
             if self.config_seasonality.mode == "multiplicative" and self.config_trend is None:
                 log.error("Multiplicative seasonality requires trend.")
@@ -765,11 +755,7 @@
                 Forecast component of dims (batch, n_forecasts)
         """
         # From the dataloader meta data, we get the one-hot encoding of the df_name.
-<<<<<<< HEAD
-        if self.config_season.periods[name].global_local == "local":
-=======
-        if self.config_seasonality.global_local == "local":
->>>>>>> 10379907
+        if self.config_seasonality.periods[name].global_local == "local":
             meta_name_tensor_one_hot = nn.functional.one_hot(meta, num_classes=len(self.id_list))
             # dimensions - quantiles, batch, parameters_fourier
             season_params_sample = torch.sum(
@@ -778,11 +764,7 @@
             )
             # dimensions -  batch_size, n_forecasts, quantiles
             seasonality = torch.sum(features.unsqueeze(2) * season_params_sample.permute(1, 0, 2).unsqueeze(1), dim=-1)
-<<<<<<< HEAD
-        elif self.config_season.periods[name].global_local == "global":
-=======
-        elif self.config_seasonality.global_local == "global":
->>>>>>> 10379907
+        elif self.config_seasonality.periods[name].global_local == "global":
             # dimensions -  batch_size, n_forecasts, quantiles
             seasonality = torch.sum(
                 features.unsqueeze(dim=2) * self.season_params[name].permute(1, 0, 2).unsqueeze(dim=0), dim=-1
