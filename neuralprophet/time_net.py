--- conflicted
+++ resolved
@@ -153,7 +153,7 @@
             self.ar_net = nn.ModuleList()
             d_inputs = self.n_lags
             for i in range(self.num_hidden_layers):
-                self.ar_net.append(nn.Linear(d_inputs, self.d_hidden, bias=False))
+                self.ar_net.append(nn.Linear(d_inputs, self.d_hidden, bias=True))
                 d_inputs = self.d_hidden
             self.ar_net.append(nn.Linear(d_inputs, self.n_quantiles * self.n_forecasts, bias=False))
             for lay in self.ar_net:
@@ -170,7 +170,7 @@
                 if self.config_covar[covar].as_scalar:
                     d_inputs = 1
                 for i in range(self.num_hidden_layers):
-                    covar_net.append(nn.Linear(d_inputs, self.d_hidden, bias=False))
+                    covar_net.append(nn.Linear(d_inputs, self.d_hidden, bias=True))
                     d_inputs = self.d_hidden
                 covar_net.append(nn.Linear(d_inputs, self.n_quantiles * self.n_forecasts, bias=False))
                 for lay in covar_net:
@@ -211,11 +211,7 @@
         if self.config_trend is None or self.config_trend.n_changepoints < 1:
             return None
         elif self.segmentwise_trend:
-<<<<<<< HEAD
-            return torch.cat((self.trend_k0, self.trend_deltas[:, -1]), dim=1) - self.trend_deltas
-=======
             return self.trend_deltas - torch.cat((self.trend_k0, self.trend_deltas[:-1]))
->>>>>>> 2e189817
         else:
             return self.trend_deltas
 
@@ -519,24 +515,24 @@
                 with elements of dims (batch, n_forecasts)
         """
         components = {}
-        components["trend"] = self.trend(t=inputs["time"])
+        components["trend"] = self.trend(t=inputs["time"])[:, 0, :]
         if self.config_trend is not None and "seasonalities" in inputs:
             for name, features in inputs["seasonalities"].items():
-                components["season_{}".format(name)] = self.seasonality(features=features, name=name)
+                components["season_{}".format(name)] = self.seasonality(features=features, name=name)[:, 0, :]
         if self.n_lags > 0 and "lags" in inputs:
-            components["ar"] = self.auto_regression(lags=inputs["lags"])
+            components["ar"] = self.auto_regression(lags=inputs["lags"])[:, 0, :]
         if self.config_covar is not None and "covariates" in inputs:
             for name, lags in inputs["covariates"].items():
-                components["lagged_regressor_{}".format(name)] = self.covariate(lags=lags, name=name)
+                components["lagged_regressor_{}".format(name)] = self.covariate(lags=lags, name=name)[:, 0, :]
         if self.config_events is not None and "events" in inputs:
             if "additive" in inputs["events"].keys():
                 components["events_additive"] = self.scalar_features_effects(
                     features=inputs["events"]["additive"], params=self.event_params["additive"]
-                )
+                )[:, 0, :]
             if "multiplicative" in inputs["events"].keys():
                 components["events_multiplicative"] = self.scalar_features_effects(
                     features=inputs["events"]["multiplicative"], params=self.event_params["multiplicative"]
-                )
+                )[:, 0, :]
             for event, configs in self.events_dims.items():
                 mode = configs["mode"]
                 indices = configs["event_indices"]
@@ -548,16 +544,16 @@
                     params = self.event_params["multiplicative"]
                 components["event_{}".format(event)] = self.scalar_features_effects(
                     features=features, params=params, indices=indices
-                )
+                )[:, 0, :]
         if self.config_regressors is not None and "regressors" in inputs:
             if "additive" in inputs["regressors"].keys():
                 components["future_regressors_additive"] = self.scalar_features_effects(
                     features=inputs["regressors"]["additive"], params=self.regressor_params["additive"]
-                )
+                )[:, 0, :]
             if "multiplicative" in inputs["regressors"].keys():
                 components["future_regressors_multiplicative"] = self.scalar_features_effects(
                     features=inputs["regressors"]["multiplicative"], params=self.regressor_params["multiplicative"]
-                )
+                )[:, 0, :]
             for regressor, configs in self.regressors_dims.items():
                 mode = configs["mode"]
                 index = []
@@ -570,7 +566,7 @@
                     params = self.regressor_params["multiplicative"]
                 components["future_regressor_{}".format(regressor)] = self.scalar_features_effects(
                     features=features, params=params, indices=index
-                )
+                )[:, 0, :]
         return components
 
 
