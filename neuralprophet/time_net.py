--- conflicted
+++ resolved
@@ -306,11 +306,7 @@
         else:
             m_t = torch.sum(torch.unsqueeze(current_segment, dim=1) * torch.unsqueeze(self.trend_m, dim=1), dim=3)
 
-<<<<<<< HEAD
-        return (self.trend_k0 + k_t) * torch.unsqueeze(t, dim=1) + (self.bias + m_t)
-=======
-        return (self.trend_k0 + k_t) * t + m_t
->>>>>>> ad4d528b
+        return (self.trend_k0 + k_t) * torch.unsqueeze(t, dim=1) + m_t
 
     def trend(self, t):
         """Computes trend based on model configuration.
@@ -324,15 +320,9 @@
 
         """
         if self.config_trend.growth == "off":
-<<<<<<< HEAD
-            return torch.zeros(size=(t.shape[0], self.n_quantiles, self.n_forecasts)) + self.bias
+            trend = torch.zeros(size=(t.shape[0], self.n_quantiles, self.n_forecasts))
         elif int(self.config_trend.n_changepoints) == 0:
-            return self.trend_k0 * torch.unsqueeze(t, dim=1) + self.bias
-=======
-            trend = torch.zeros_like(t)
-        elif int(self.config_trend.n_changepoints) == 0:
-            trend = self.trend_k0 * t
->>>>>>> ad4d528b
+            trend = self.trend_k0 * torch.unsqueeze(t, dim=1)
         else:
             trend = self._piecewise_linear_trend(t)
         return self.bias + trend
