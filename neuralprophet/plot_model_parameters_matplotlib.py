import datetime
import logging

# from tkinter.messagebox import NO
import numpy as np
import pandas as pd

from neuralprophet.plot_utils import predict_one_season, predict_season_from_dates, set_y_as_percent

log = logging.getLogger("NP.plotting")

try:
    from matplotlib import pyplot as plt
    from matplotlib.dates import AutoDateFormatter, AutoDateLocator, MonthLocator, num2date
    from matplotlib.ticker import FuncFormatter
    from pandas.plotting import deregister_matplotlib_converters

    deregister_matplotlib_converters()
except ImportError:
    log.error("Importing matplotlib failed. Plotting will not work.")


def plot_parameters(
    m,
    plot_configuration,
    quantile=0.5,
    weekly_start=0,
    yearly_start=0,
    figsize=None,
    df_name=None,
    forecast_in_focus=None,
):
    """Plot the parameters that the model is composed of, visually.

    Parameters
    ----------
        m : NeuralProphet
            Fitted model
        plot_configuration: dict
            dict of configured parameters to plot
        quantile : float
            The quantile for which the model parameters are to be plotted
        weekly_start : int
            Specifying the start day of the weekly seasonality plot

            Options
                * (default) ``weekly_start = 0``: starts the week on Sunday
                * ``weekly_start = 1``: shifts by 1 day to Monday, and so on
        yearly_start : int
            Specifying the start day of the yearly seasonality plot.

            Options
                * (default) ``yearly_start = 0``: starts the year on Jan 1
                * ``yearly_start = 1``: shifts by 1 day to Jan 2, and so on
        figsize : tuple
            Width, height in inches.

            Note
            ----
            Default value is set to ``None`` ->  automatic ``figsize = (10, 3 * npanel)``
        df_name : str
            Name of dataframe to refer to data params from original keys of train dataframes

            Note
            ----
            Only used for local normalization in global modeling
        forecast_in_focus: int
            optinal, i-th step ahead forecast to plot

            Note
            ----
            None (default): plot self.highlight_forecast_step_n by default

    Returns
    -------
        matplotlib.pyplot.figure
            Figure showing the NeuralProphet parameters

    Examples
    --------
    Base usage of :meth:`plot_parameters`

    >>> from neuralprophet import NeuralProphet
    >>> m = NeuralProphet()
    >>> metrics = m.fit(df, freq="D")
    >>> future = m.make_future_dataframe(df=df, periods=365)
    >>> forecast = m.predict(df=future)
    >>> fig_param = m.plot_parameters()

    """
    components_to_plot = plot_configuration["components_list"]
    additive_future_regressors = plot_configuration["additive_future_regressors"]
    additive_events = plot_configuration["additive_events"]
    multiplicative_future_regressors = plot_configuration["multiplicative_future_regressors"]
    multiplicative_events = plot_configuration["multiplicative_events"]
    lagged_scalar_regressors = plot_configuration["lagged_scalar_regressors"]
    overwriting_unknown_data_normalization = plot_configuration["overwriting_unknown_data_normalization"]

    npanel = len(components_to_plot)
    figsize = figsize if figsize else (10, 3 * npanel)
    fig, axes = plt.subplots(npanel, 1, facecolor="w", figsize=figsize)
    if npanel == 1:
        axes = [axes]
    multiplicative_axes = []
    for ax, comp in zip(axes, components_to_plot):
        plot_name = comp["plot_name"].lower()
        if plot_name.startswith("trend"):
            if "change" in plot_name:
                plot_trend_change(m=m, quantile=quantile, ax=ax, plot_name=comp["plot_name"], df_name=df_name)
            else:
                plot_trend(m=m, quantile=quantile, ax=ax, plot_name=comp["plot_name"], df_name=df_name)
        elif plot_name.startswith("seasonality"):
            name = comp["comp_name"]
            if m.config_seasonality.mode == "multiplicative":
                multiplicative_axes.append(ax)
            if name.lower() == "weekly" or m.config_seasonality.periods[name].period == 7:
                plot_weekly(m=m, quantile=quantile, ax=ax, weekly_start=weekly_start, comp_name=name, df_name=df_name)
            elif name.lower() == "yearly" or m.config_seasonality.periods[name].period == 365.25:
                plot_yearly(m=m, quantile=quantile, ax=ax, yearly_start=yearly_start, comp_name=name, df_name=df_name)
            elif name.lower() == "daily" or m.config_seasonality.periods[name].period == 1:
                plot_daily(m=m, quantile=quantile, ax=ax, comp_name=name, df_name=df_name)
            else:
                plot_custom_season(m=m, quantile=quantile, ax=ax, comp_name=name, df_name=df_name)
        elif plot_name == "lagged weights":
            plot_lagged_weights(weights=comp["weights"], comp_name=comp["comp_name"], focus=comp["focus"], ax=ax)
        else:
            if plot_name == "additive future regressor":
                weights = additive_future_regressors
            elif plot_name == "multiplicative future regressor":
                multiplicative_axes.append(ax)
                weights = multiplicative_future_regressors
            elif plot_name == "lagged scalar regressor":
                weights = lagged_scalar_regressors
            elif plot_name == "additive event":
                weights = additive_events
            elif plot_name == "multiplicative event":
                multiplicative_axes.append(ax)
                weights = multiplicative_events
            plot_scalar_weights(weights=weights, plot_name=comp["plot_name"], focus=forecast_in_focus, ax=ax)
    fig.tight_layout()
    # Reset multiplicative axes labels after tight_layout adjustment
    for ax in multiplicative_axes:
        ax = set_y_as_percent(ax)
    if overwriting_unknown_data_normalization:
        # if overwriting_unknown_data_normalization is True, we get back to the initial False state
        m.config_normalization.unknown_data_normalization = False

    return fig


def plot_trend_change(m, quantile, ax=None, plot_name="Trend Change", figsize=(10, 6), df_name="__df__"):
    """Make a barplot of the magnitudes of trend-changes.

    Parameters
    ----------
        m : NeuralProphet
            Fitted model
        quantile : float
            The quantile for which the trend changes are plotted
        ax : matplotlib axis
            Matplotlib Axes to plot on
        plot_name : str
            Name of the plot Title
        figsize : tuple
            Width, height in inches, ignored if ax is not None.

            Note
            ----
            Default value is set to ``figsize = (10, 6)``

        df_name : str
            Name of dataframe to refer to data params from original keys of train dataframes

            Note
            ----
            Only used for local normalization in global modeling

    Returns
    -------
        matplotlib.artist.Artist
            List of Artist objects containing barplot
    """
    artists = []
    if not ax:
        fig = plt.figure(facecolor="w", figsize=figsize)
        ax = fig.add_subplot(111)
    if isinstance(df_name, list):
        df_name = df_name[0]
    data_params = m.config_normalization.get_data_params(df_name)
    start = data_params["ds"].shift
    scale = data_params["ds"].scale
    time_span_seconds = scale.total_seconds()
    cp_t = []
    for cp in m.model.config_trend.changepoints:
        cp_t.append(start + datetime.timedelta(seconds=cp * time_span_seconds))
    # Global/Local Mode
    if m.model.config_trend.trend_global_local == "local":
        quantile_index = m.model.quantiles.index(quantile)
        weights = m.model.get_trend_deltas.detach()[quantile_index, m.model.id_dict[df_name], :].numpy()
    else:
        quantile_index = m.model.quantiles.index(quantile)
        weights = m.model.get_trend_deltas.detach()[quantile_index, 0, :].numpy()
    # add end-point to force scale to match trend plot
    cp_t.append(start + scale)
    weights = np.append(weights, [0.0])
    width = time_span_seconds / 175000 / m.config_trend.n_changepoints
    artists += ax.bar(cp_t, weights, width=width, color="#0072B2")
    locator = AutoDateLocator(interval_multiples=False)
    formatter = AutoDateFormatter(locator)
    ax.xaxis.set_major_locator(locator)
    ax.xaxis.set_major_formatter(formatter)
    ax.grid(True, which="major", c="gray", ls="-", lw=1, alpha=0.2)
    ax.set_xlabel("Trend Segment")
    ax.set_ylabel(plot_name)
    return artists


def plot_trend(m, quantile, ax=None, plot_name="Trend", figsize=(10, 6), df_name="__df__"):
    """Make a barplot of the magnitudes of trend-changes.

    Parameters
    ----------
        m : NeuralProphet
            Fitted model
        quantile : float
            The quantile for which the trend changes are plotted
        ax : matplotlib axis
            Matplotlib Axes to plot on
        plot_name : str
            Name of the plot Title
        figsize : tuple
            Width, height in inches, ignored if ax is not None.

            Note
            ----
            Default value is set to ``figsize = (10, 6)``

        df_name : str
            Name of dataframe to refer to data params from original keys of train dataframes

            Note
            ----
            Only used for local normalization in global modeling

    Returns
    -------
        matplotlib.artist.Artist
            List of Artist objects containing barplot
    """
    artists = []
    if not ax:
        fig = plt.figure(facecolor="w", figsize=figsize)
        ax = fig.add_subplot(111)
    if m.config_trend.n_changepoints == 0:
        if isinstance(df_name, list):
            df_name = df_name[0]
        data_params = m.config_normalization.get_data_params(df_name)
        t_start = data_params["ds"].shift
        t_end = t_start + data_params["ds"].scale
        quantile_index = m.model.quantiles.index(quantile)

        fcst_t = pd.Series([t_start, t_end]).dt.to_pydatetime()
        trend_0 = m.model.bias[quantile_index].detach().numpy().squeeze()
        if m.config_trend.growth == "off":
            trend_1 = trend_0
        else:
            if m.model.config_trend.trend_global_local == "local":
                trend_1 = trend_0 + m.model.trend_k0[quantile_index, m.model.id_dict[df_name]].detach().numpy()
            else:
                trend_1 = trend_0 + m.model.trend_k0[quantile_index, 0].detach().numpy()

        data_params = m.config_normalization.get_data_params(df_name)
        shift = data_params["y"].shift
        scale = data_params["y"].scale
        trend_0 = trend_0 * scale + shift
        trend_1 = trend_1 * scale + shift
        artists += ax.plot(fcst_t, [trend_0, trend_1], ls="-", c="#0072B2")
    else:
        mean_std = True
        if not isinstance(df_name, list):
            df_name = [df_name]
            # if global df with no specified df_name: plot mean and std, otherwise: don't
            mean_std = False
        df_y = pd.DataFrame()
        for df_name_i in df_name:
            data_params = m.config_normalization.get_data_params(df_name_i)
            t_start = data_params["ds"].shift
            t_end = t_start + data_params["ds"].scale
            quantile_index = m.model.quantiles.index(quantile)

            days = pd.date_range(start=t_start, end=t_end, freq=m.data_freq)
            df_i = pd.DataFrame({"ds": days})
            df_i["ID"] = df_name_i
            df_y = pd.concat((df_y, df_i), ignore_index=True)

        df_trend = m.predict_trend(df=df_y, quantile=quantile)

        if mean_std:
            df_trend_q90 = df_trend.groupby("ds")[["trend"]].apply(lambda x: x.quantile(0.9))
            df_trend_q10 = df_trend.groupby("ds")[["trend"]].apply(lambda x: x.quantile(0.1))
            df_trend = df_trend.groupby("ds")[["trend"]].apply(lambda x: x.mean())
            df_trend["ID"] = m.id_list[0]
            df_y = df_y[df_y["ID"] == m.id_list[0]]

        artists += ax.plot(df_y["ds"], df_trend["trend"], ls="-", c="#0072B2", label="Mean" if mean_std else None)
        if mean_std:
            ax.fill_between(
                df_y["ds"].dt.to_pydatetime(),
                df_trend_q10["trend"],
                df_trend_q90["trend"],
                alpha=0.2,
                color="#0072B2",
                label="Quants 10-90%",
            )
            ax.legend()
    # Specify formatting to workaround matplotlib issue #12925
    locator = AutoDateLocator(interval_multiples=False)
    formatter = AutoDateFormatter(locator)
    ax.xaxis.set_major_locator(locator)
    ax.xaxis.set_major_formatter(formatter)
    ax.grid(True, which="major", c="gray", ls="-", lw=1, alpha=0.2)
    ax.set_xlabel("ds")
    ax.set_ylabel(plot_name)
    return artists


def plot_scalar_weights(weights, plot_name, focus=None, ax=None, figsize=(10, 6)):
    """Make a barplot of the regressor weights.

    Parameters
    ----------
        weights : list
            tuples of (name, weights)
        plot_name : str
            Name of the plot Title
        focus : int
            Show weights for this forecast, if provided
        ax : matplotlib axis
            Matplotlib Axes to plot on
        figsize : tuple
            Width, height in inches, ignored if ax is not None.

            Note
            ----
            Default value is set to ``figsize = (10, 6)``

    Returns
    -------
        matplotlib.artist.Artist
            List of Artist objects containing barplot
    """
    artists = []
    if not ax:
        fig = plt.figure(facecolor="w", figsize=figsize)
        ax = fig.add_subplot(111)
    # if len(regressors) == 1:
    # else:
    names = []
    values = []
    for name, weights in weights:
        names.append(name)
        weight = np.squeeze(weights)
        if len(weight.shape) > 1:
            raise ValueError("Not scalar " + plot_name)
        if len(weight.shape) == 1 and len(weight) > 1:
            if focus is not None:
                weight = weight[focus - 1]
            else:
                weight = np.mean(weight)
        values.append(weight)
    artists += ax.bar(names, values, width=0.8, color="#0072B2")
    ax.grid(True, which="major", c="gray", ls="-", lw=1, alpha=0.2)
    ax.set_xlabel(plot_name + " name")
    xticks = ax.get_xticklabels()
    if len("_".join(names)) > 100:
        for tick in xticks:
            tick.set_ha("right")
            tick.set_rotation(20)
    if "lagged" in plot_name.lower():
        if focus is None:
            ax.set_ylabel(plot_name + " weight (avg)")
        else:
            ax.set_ylabel(plot_name + f" weight ({focus})-ahead")
    else:
        ax.set_ylabel(plot_name + " weight")
    return artists


def plot_lagged_weights(weights, comp_name, focus=None, ax=None, figsize=(10, 6)):
    """Make a barplot of the importance of lagged inputs.

    Parameters
    ----------
        weights : list
            tuples of (name, weights)
        comp_name : str
            Name of lagged inputs
        focus : int
            Show weights for this forecast, if provided
        ax : matplotlib axis
            Matplotlib Axes to plot on
        figsize : tuple
            Width, height in inches, ignored if ax is not None.

            Note
            ----
            Default value is set to ``figsize = (10, 6)``

    Returns
    -------
        matplotlib.artist.Artist
            List of Artist objects containing barplot
    """
    artists = []
    if not ax:
        fig = plt.figure(facecolor="w", figsize=figsize)
        ax = fig.add_subplot(111)
    n_lags = weights.shape[1]
    lags_range = list(range(1, 1 + n_lags))[::-1]
    if focus is None:
        weights = np.sum(np.abs(weights), axis=0)
        weights = weights / np.sum(weights)
        artists += ax.bar(lags_range, weights, width=0.80, color="#0072B2")
    else:
        if len(weights.shape) == 2:
            weights = weights[focus - 1, :]
        artists += ax.bar(lags_range, weights, width=0.80, color="#0072B2")
    ax.grid(True, which="major", c="gray", ls="-", lw=1, alpha=0.2)
    ax.set_xlabel(f"{comp_name} lag number")
    if focus is None:
        ax.set_ylabel(f"{comp_name} relevance")
        ax = set_y_as_percent(ax)
    else:
        ax.set_ylabel(f"{comp_name} weight ({focus})-ahead")
    return artists


<<<<<<< HEAD
def predict_one_season(m, quantile, name, n_steps=100, df_name="__df__"):
    config = m.config_season.periods[name]
    t_i = np.arange(n_steps + 1) / float(n_steps)
    features = time_dataset.fourier_series_t(
        t=t_i * config.period, period=config.period, series_order=config.resolution
    )
    features = torch.from_numpy(np.expand_dims(features, 1))

    if df_name == "__df__":
        meta_name_tensor = None
    else:
        meta = OrderedDict()
        meta["df_name"] = [df_name for _ in range(n_steps + 1)]
        meta_name_tensor = torch.tensor([m.model.id_dict[i] for i in meta["df_name"]])

    quantile_index = m.model.quantiles.index(quantile)
    predicted = m.model.seasonality(features=features, name=name, meta=meta_name_tensor)[:, :, quantile_index]
    predicted = predicted.squeeze().detach().numpy()
    if m.config_season.mode == "additive":
        data_params = m.config_normalization.get_data_params(df_name)
        scale = data_params["y"].scale
        predicted = predicted * scale
    return t_i, predicted


def predict_season_from_dates(m, dates, name, quantile, df_name="__df__"):
    config = m.config_season.periods[name]
    features = time_dataset.fourier_series(dates=dates, period=config.period, series_order=config.resolution)
    features = torch.from_numpy(np.expand_dims(features, 1))
    if m.id_list.__len__() == 1:
        df_name = m.id_list[0]
    if df_name == "__df__":
        meta_name_tensor = None
    else:
        meta = OrderedDict()
        meta["df_name"] = [df_name for _ in range(len(dates))]
        meta_name_tensor = torch.tensor([m.model.id_dict[i] for i in meta["df_name"]])

    quantile_index = m.model.quantiles.index(quantile)
    predicted = m.model.seasonality(features=features, name=name, meta=meta_name_tensor)[:, :, quantile_index]

    predicted = predicted.squeeze().detach().numpy()
    if m.config_season.mode == "additive":
        data_params = m.config_normalization.get_data_params(df_name)
        scale = data_params["y"].scale
        predicted = predicted * scale
    predicted = {name: predicted}
    return predicted


=======
>>>>>>> 10379907
def plot_custom_season(m, comp_name, quantile, ax=None, figsize=(10, 6), df_name="__df__"):
    """Plot any seasonal component of the forecast.

    Parameters
    ----------
        m : NeuralProphet
            Fitted model
        comp_name : str
            Name of seasonality component
        quantile : float
            The quantile for which the custom season is plotted
        ax : matplotlib axis
            Matplotlib Axes to plot on
        focus : int
            Show weights for this forecast, if provided
        figsize : tuple
            Width, height in inches, ignored if ax is not None.

            Note
            ----
            Default value is set to ``figsize = (10, 6)``
        df_name : str
            Name of dataframe to refer to data params from original keys of train dataframes

            Note
            ----
            Only used for local normalization in global modeling

    Returns
    -------
        matplotlib.artist.Artist
            List of Artist objects containing seasonal forecast component

    """
    t_i, predicted = predict_one_season(m, name=comp_name, n_steps=300, quantile=quantile, df_name=df_name)
    artists = []
    if not ax:
        fig = plt.figure(facecolor="w", figsize=figsize)
        ax = fig.add_subplot(111)
    artists += ax.plot(t_i, predicted, ls="-", c="#0072B2")
    ax.grid(True, which="major", c="gray", ls="-", lw=1, alpha=0.2)
    ax.set_xlabel(f"One period: {comp_name}")
    ax.set_ylabel(f"Seasonality: {comp_name}")
    return artists


def plot_yearly(
    m, quantile, comp_name="yearly", yearly_start=0, quick=True, ax=None, figsize=(10, 6), df_name="__df__"
):
    """Plot the yearly component of the forecast.

    Parameters
    ----------
        m : NeuralProphet
            Fitted model
        quantile : float
            The quantile for which the yearly seasonality is plotted
        comp_name : str
            Name of seasonality component
        yearly_start : int
            Specifying the start day of the yearly seasonality plot

            Options
                * (default) ``yearly_start = 0``: starts the year on Jan 1
                * ``yearly_start = 1``: shifts by 1 day to Jan 2, and so on
        quick : bool
            Use quick low-level call of model
        ax : matplotlib axis
            Matplotlib Axes to plot on
        figsize : tuple
            Width, height in inches, ignored if ax is not None.

            Note
            ----
            Default value is set to ``figsize = (10, 6)``
        df_name : str
            Name of dataframe to refer to data params from original keys of train dataframes

            Note
            ----
            Only used for local normalization in global modeling

    Returns
    -------
        matplotlib.artist.Artist
            List of Artist objects containing yearly forecast component

    """
    artists = []
    if not ax:
        fig = plt.figure(facecolor="w", figsize=figsize)
        ax = fig.add_subplot(111)
    # Compute yearly seasonality for a Jan 1 - Dec 31 sequence of dates.
    days = pd.date_range(start="2017-01-01", periods=365) + pd.Timedelta(days=yearly_start)
    df_y = pd.DataFrame({"ds": days})
    if not isinstance(df_name, list):
        df_y["ID"] = df_name
    mean_std = False  # Indicates whether mean and std of global df shall be plotted
    if isinstance(df_name, list):
        df_y = pd.DataFrame()
        mean_std = True
        quick = False
        for i in range(m.id_list.__len__()):
            df_i = pd.DataFrame({"ds": days})
            df_i["ID"] = m.id_list[i]
            df_y = pd.concat((df_y, df_i), ignore_index=True)
    if quick:
        predicted = predict_season_from_dates(m, dates=df_y["ds"], name=comp_name, quantile=quantile, df_name=df_name)
    else:
        predicted = m.predict_seasonal_components(df_y, quantile=quantile)[["ds", "ID", comp_name]]

    if mean_std:
        # If more than on ID has been provided, and no df_name has been specified: plot median and quants across all IDs
        predicted_q90 = predicted.groupby("ds")[[comp_name]].apply(lambda x: x.quantile(0.9))
        predicted_q10 = predicted.groupby("ds")[[comp_name]].apply(lambda x: x.quantile(0.1))
        predicted = predicted.groupby("ds")[[comp_name]].apply(lambda x: x.mean())
        predicted["ID"] = m.id_list[0]
        df_y = df_y[df_y["ID"] == m.id_list[0]]

    artists += ax.plot(
        df_y["ds"].dt.to_pydatetime(),
        predicted[comp_name],
        ls="-",
        c="#0072B2",
        label=comp_name + " Mean" if mean_std else None,
    )
    ax.grid(True, which="major", c="gray", ls="-", lw=1, alpha=0.2)
    if mean_std:
        ax.fill_between(
            df_y["ds"],
            predicted_q10[comp_name],
            predicted_q90[comp_name],
            alpha=0.2,
            color="#0072B2",
            label="Quants 10-90%",
        )
        ax.legend()
    months = MonthLocator(range(1, 13), bymonthday=1, interval=2)
    ax.xaxis.set_major_formatter(FuncFormatter(lambda x, pos=None: f"{num2date(x):%B} {num2date(x).day}"))
    ax.xaxis.set_major_locator(months)
    ax.set_xlabel("Day of year")
    ax.set_ylabel(f"Seasonality: {comp_name}")
    return artists


def plot_weekly(
    m, quantile, comp_name="weekly", weekly_start=0, quick=True, ax=None, figsize=(10, 6), df_name="__df__"
):
    """Plot the weekly component of the forecast.

    Parameters
    ----------
        m : NeuralProphet
            Fitted model
        quantile : float
            The quantile for which the weekly seasonality is plotted
        comp_name : str
            Name of seasonality component
        weekly_start : int
            Specifying the start day of the weekly seasonality plot

            Options
                * (default) ``weekly_start = 0``: starts the week on Sunday
                * ``weekly_start = 1``: shifts by 1 day to Monday, and so on
        quick : bool
            Use quick low-level call of model
        ax : matplotlib axis
            Matplotlib Axes to plot on
        figsize : tuple
            Width, height in inches, ignored if ax is not None.

            Note
            ----
            Default value is set to ``figsize = (10, 6)``
        df_name : str
            Name of dataframe to refer to data params from original keys of train dataframes

            Note
            ----
            Only used for local normalization in global modeling

    Returns
    -------
        matplotlib.artist.Artist
            List of Artist objects containing weekly forecast component

    """
    artists = []
    if not ax:
        fig = plt.figure(facecolor="w", figsize=figsize)
        ax = fig.add_subplot(111)
    week_days = 7
    if m.data_freq == "B":
        week_days = 5
        weekly_start = 1
    days_i = pd.date_range(start="2017-01-01", periods=week_days * 24, freq="H") + pd.Timedelta(days=weekly_start)
    df_w = pd.DataFrame({"ds": days_i})
    if not isinstance(df_name, list):
        df_w["ID"] = df_name
    mean_std = False  # Indicates whether mean and quant of global df shall be plotted
    if isinstance(df_name, list):
        df_w = pd.DataFrame()
        mean_std = True
        quick = False
        for i in range(m.id_list.__len__()):
            df_i = pd.DataFrame({"ds": days_i})
            df_i["ID"] = m.id_list[i]
            df_w = pd.concat((df_w, df_i), ignore_index=True)
    if quick:
        predicted = predict_season_from_dates(m, dates=df_w["ds"], name=comp_name, quantile=quantile, df_name=df_name)
    else:
        predicted = m.predict_seasonal_components(df_w, quantile=quantile)[["ds", "ID", comp_name]]
    days = pd.date_range(start="2017-01-01", periods=week_days) + pd.Timedelta(days=weekly_start)

    if mean_std:
        # If more than on ID has been provided, and no df_name has been specified: plot median and quants across all IDs
        predicted_q90 = predicted.groupby("ds")[[comp_name]].apply(lambda x: x.quantile(0.9))
        predicted_q10 = predicted.groupby("ds")[[comp_name]].apply(lambda x: x.quantile(0.1))
        predicted = predicted.groupby("ds")[[comp_name]].apply(lambda x: x.mean())
        predicted["ID"] = m.id_list[0]
        df_w = df_w[df_w["ID"] == m.id_list[0]]

    days = pd.date_range(start="2017-01-01", periods=7) + pd.Timedelta(days=weekly_start)
    days = days.day_name()
    artists += ax.plot(
        range(len(days_i)), predicted[comp_name], ls="-", c="#0072B2", label=comp_name + " Mean" if mean_std else None
    )
    ax.grid(True, which="major", c="gray", ls="-", lw=1, alpha=0.2)
    if mean_std:
        ax.fill_between(
            range(len(days_i)),
            predicted_q10[comp_name],
            predicted_q90[comp_name],
            alpha=0.2,
            label="Quants 10-90%",
            color="#0072B2",
        )
        ax.legend()
    ax.set_xticks(24 * np.arange(len(days) + 1 - weekly_start))
    ax.set_xticklabels(list(days) + [days[0]] if m.data_freq != "B" else list(days))
    ax.set_xlabel("Day of week")
    ax.set_ylabel(f"Seasonality: {comp_name}")
    return artists


def plot_daily(m, quantile, comp_name="daily", quick=True, ax=None, figsize=(10, 6), df_name="__df__"):
    """Plot the daily component of the forecast.

    Parameters
    ----------
        m : NeuralProphet
            Fitted model
        quantile : float
            The quantile for which the daily seasonality is plotted
        comp_name : str
            Name of seasonality component if previously changed from default ``daily``
        quick : bool
            Use quick low-level call of model
        ax : matplotlib axis
            Matplotlib Axes to plot on
        figsize : tuple
            Width, height in inches, ignored if ax is not None.

            Note
            ----
            Default value is set to ``figsize = (10, 6)``
        df_name : str
            Name of dataframe to refer to data params from original keys of train dataframes

            Note
            ----
            Only used for local normalization in global modeling

    Returns
    -------
        matplotlib.artist.Artist
            List of Artist objects containing weekly forecast component
    """
    artists = []
    if not ax:
        fig = plt.figure(facecolor="w", figsize=figsize)
        ax = fig.add_subplot(111)
    # Compute daily seasonality
    days = pd.date_range(start="2017-01-01", periods=24 * 12, freq="5min")
    df_d = pd.DataFrame({"ds": days})
    if not isinstance(df_name, list):
        df_d["ID"] = df_name
    mean_std = False  # Indicates whether mean and std of global df shall be plotted
    if isinstance(df_name, list):
        df_d = pd.DataFrame()
        mean_std = True
        quick = False
        for i in range(m.id_list.__len__()):
            df_i = pd.DataFrame({"ds": days})
            df_i["ID"] = m.id_list[i]
            df_d = pd.concat((df_d, df_i), ignore_index=True)
    if quick:
        predicted = predict_season_from_dates(m, dates=df_d["ds"], name=comp_name, quantile=quantile, df_name=df_name)
    else:
        predicted = m.predict_seasonal_components(df_d, quantile=quantile)[["ds", "ID", comp_name]]
    if mean_std:
        # If more than on ID has been provided, and no df_name has been specified: plot median and quants across all IDs
        predicted_q90 = predicted.groupby("ds")[[comp_name]].apply(lambda x: x.quantile(0.9))
        predicted_q10 = predicted.groupby("ds")[[comp_name]].apply(lambda x: x.quantile(0.1))
        predicted = predicted.groupby("ds")[[comp_name]].apply(lambda x: x.mean())
        predicted["ID"] = m.id_list[0]
        df_d = df_d[df_d["ID"] == m.id_list[0]]

    artists += ax.plot(
        range(len(days)), predicted[comp_name], ls="-", c="#0072B2", label=comp_name + " Mean" if mean_std else None
    )
    if mean_std:
        ax.fill_between(
            range(len(days)),
            predicted_q10[comp_name],
            predicted_q90[comp_name],
            alpha=0.2,
            label="Quants 10-90%",
            color="#0072B2",
        )
        ax.legend()
    ax.grid(True, which="major", c="gray", ls="-", lw=1, alpha=0.2)
    ax.set_xticks(12 * np.arange(25))
    ax.set_xticklabels(np.arange(25))
    ax.set_xlabel("Hour of day")
    ax.set_ylabel(f"Seasonality: {comp_name}")
    return artists<|MERGE_RESOLUTION|>--- conflicted
+++ resolved
@@ -435,59 +435,6 @@
     return artists
 
 
-<<<<<<< HEAD
-def predict_one_season(m, quantile, name, n_steps=100, df_name="__df__"):
-    config = m.config_season.periods[name]
-    t_i = np.arange(n_steps + 1) / float(n_steps)
-    features = time_dataset.fourier_series_t(
-        t=t_i * config.period, period=config.period, series_order=config.resolution
-    )
-    features = torch.from_numpy(np.expand_dims(features, 1))
-
-    if df_name == "__df__":
-        meta_name_tensor = None
-    else:
-        meta = OrderedDict()
-        meta["df_name"] = [df_name for _ in range(n_steps + 1)]
-        meta_name_tensor = torch.tensor([m.model.id_dict[i] for i in meta["df_name"]])
-
-    quantile_index = m.model.quantiles.index(quantile)
-    predicted = m.model.seasonality(features=features, name=name, meta=meta_name_tensor)[:, :, quantile_index]
-    predicted = predicted.squeeze().detach().numpy()
-    if m.config_season.mode == "additive":
-        data_params = m.config_normalization.get_data_params(df_name)
-        scale = data_params["y"].scale
-        predicted = predicted * scale
-    return t_i, predicted
-
-
-def predict_season_from_dates(m, dates, name, quantile, df_name="__df__"):
-    config = m.config_season.periods[name]
-    features = time_dataset.fourier_series(dates=dates, period=config.period, series_order=config.resolution)
-    features = torch.from_numpy(np.expand_dims(features, 1))
-    if m.id_list.__len__() == 1:
-        df_name = m.id_list[0]
-    if df_name == "__df__":
-        meta_name_tensor = None
-    else:
-        meta = OrderedDict()
-        meta["df_name"] = [df_name for _ in range(len(dates))]
-        meta_name_tensor = torch.tensor([m.model.id_dict[i] for i in meta["df_name"]])
-
-    quantile_index = m.model.quantiles.index(quantile)
-    predicted = m.model.seasonality(features=features, name=name, meta=meta_name_tensor)[:, :, quantile_index]
-
-    predicted = predicted.squeeze().detach().numpy()
-    if m.config_season.mode == "additive":
-        data_params = m.config_normalization.get_data_params(df_name)
-        scale = data_params["y"].scale
-        predicted = predicted * scale
-    predicted = {name: predicted}
-    return predicted
-
-
-=======
->>>>>>> 10379907
 def plot_custom_season(m, comp_name, quantile, ax=None, figsize=(10, 6), df_name="__df__"):
     """Plot any seasonal component of the forecast.
 
