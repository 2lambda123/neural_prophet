from __future__ import annotations

import logging
import math
import os
import sys
<<<<<<< HEAD
import math
import importlib
=======
import warnings
from collections import OrderedDict
from typing import TYPE_CHECKING

import holidays as pyholidays
>>>>>>> 93a04ab3
import numpy as np
import pandas as pd
import torch

from neuralprophet import hdays as hdays_part2
from neuralprophet import utils_torch
<<<<<<< HEAD
from neuralprophet import time_net
import holidays as pyholidays
import warnings
import logging
import pytorch_lightning as pl
=======

if TYPE_CHECKING:
    from neuralprophet.configure import ConfigLaggedRegressors
>>>>>>> 93a04ab3

log = logging.getLogger("NP.utils")


def save(forecaster, path):
    """save a fitted np model to a disk file.

    Parameters
    ----------
        forecaster : np.forecaster.NeuralProphet
            input forecaster that is fitted
        path : str
            path and filename to be saved. filename could be any but suggested to have extension .np.
    Examples
    --------
    After you fitted a model, you may save the model to save_test_model.np
        >>> from neuralprophet import save
        >>> save(forecaster, "test_save_model.np")
    """
    # Remove non-serializable components (model, trainer, metrics)
    for attr in ["metrics", "model", "trainer"]:
        setattr(forecaster, attr, None)
    # Add the model back in after saving (workaround for PyTorch Lightning)
    forecaster.model = time_net.TimeNet.load_from_checkpoint(forecaster.metrics_logger.checkpoint_path)
    torch.save(forecaster, path)


def load(path):
    """retrieve a fitted model from a .np file that was saved by save.

    Parameters
    ----------
        path : str
            path and filename to be saved. filename could be any but suggested to have extension .np.

    Returns
    -------
        np.forecaster.NeuralProphet
            previously saved model

    Examples
    --------
    Saved model could be loaded from disk file test_save_model.np
        >>> from neuralprophet import load
        >>> model = load("test_save_model.np")
    """
    m = torch.load(path)
    m.restore_trainer()
    return m


def reg_func_abs(weights):
    """Regularization of weights to induce sparcity

    Parameters
    ----------
        weights : torch.Tensor
            Model weights to be regularized towards zero

    Returns
    -------
        torch.Tensor
            Regularization loss
    """
    return torch.mean(torch.abs(weights)).squeeze()


def reg_func_trend(weights, threshold=None):
    """Regularization of weights to induce sparcity

    Parameters
    ----------
        weights : torch.Tensor
            Model weights to be regularized towards zero
        threshold : float
            Value below which not to regularize weights

    Returns
    -------
        torch.Tensor
            regularization loss
    """
    # weights dimensions:
    # local: quantiles, nb_time_series, segments + 1
    # global: quantiles, segments + 1
    # we do the average of all the sum of weights per time series and per quantile. equivalently
    abs_weights = torch.abs(weights)
    if threshold is not None and not math.isclose(threshold, 0):
        abs_weights = torch.clamp(abs_weights - threshold, min=0.0)
    reg = torch.mean(torch.sum(abs_weights, dim=-1)).squeeze()
    return reg


def reg_func_season(weights):
    return reg_func_abs(weights)


def reg_func_events(config_events, config_country_holidays, model):
    """
    Regularization of events coefficients to induce sparcity

    Parameters
    ----------
        config_events : OrderedDict
            Configurations (upper, lower windows, regularization) for user specified events
        config_country_holidays : OrderedDict
            Configurations (holiday_names, upper, lower windows, regularization)
            for country specific holidays
        model : TimeNet
            The TimeNet model object

    Returns
    -------
        scalar
            Regularization loss
    """
    reg_events_loss = 0.0
    if config_events is not None:
        for event, configs in config_events.items():
            reg_lambda = configs.reg_lambda
            if reg_lambda is not None:
                weights = model.get_event_weights(event)
                for offset in weights.keys():
                    reg_events_loss += reg_lambda * reg_func_abs(weights[offset])

    if config_country_holidays is not None:
        reg_lambda = config_country_holidays.reg_lambda
        if reg_lambda is not None:
            for holiday in config_country_holidays.holiday_names:
                weights = model.get_event_weights(holiday)
                for offset in weights.keys():
                    reg_events_loss += reg_lambda * reg_func_abs(weights[offset])
    return reg_events_loss


def reg_func_covariates(config_lagged_regressors: ConfigLaggedRegressors, model):
    """
    Regularization of lagged covariates to induce sparsity

    Parameters
    ----------
        config_lagged_regressors : configure.ConfigLaggedRegressors
            Configurations for lagged regressors
        model : TimeNet
            TimeNet model object

    Returns
    -------
        scalar
            Regularization loss
    """
    reg_covariate_loss = 0.0
    for covariate, configs in config_lagged_regressors.items():
        reg_lambda = configs.reg_lambda
        if reg_lambda is not None:
            weights = model.get_covar_weights(covariate)
            loss = torch.mean(utils_torch.penalize_nonzero(weights)).squeeze()
            reg_covariate_loss += reg_lambda * loss

    return reg_covariate_loss


def reg_func_regressors(config_regressors, model):
    """
    Regularization of regressors coefficients to induce sparsity

    Parameters
    ----------
        config_regressors : OrderedDict
            Configurations for user specified regressors
        model : TimeNet
            TimeNet model object

    Returns
    -------
        scalar
            Regularization loss
    """
    reg_regressor_loss = 0.0
    for regressor, configs in config_regressors.items():
        reg_lambda = configs.reg_lambda
        if reg_lambda is not None:
            weight = model.get_reg_weights(regressor)
            reg_regressor_loss += reg_lambda * reg_func_abs(weight)

    return reg_regressor_loss


def symmetric_total_percentage_error(values, estimates):
    """Compute STPE

    Parameters
    ----------
        values : np.array
            Input values
        estimates : np.array
            Respective estimates of input values

    Returns
    -------
        float
            Symmetric total percentage error
    """
    sum_abs_diff = np.sum(np.abs(estimates - values))
    sum_abs = np.sum(np.abs(estimates) + np.abs(values))
    return 100 * sum_abs_diff / (10e-9 + sum_abs)


def config_season_to_model_dims(config_season):
    """Convert the NeuralProphet seasonal model configuration to input dims for TimeNet model.

    Parameters
    ----------
        config_season : configure.AllSeason
            NeuralProphet seasonal model configuration

    Returns
    -------
        dict(int)
            Input dims for TimeNet model
    """
    if config_season is None or len(config_season.periods) < 1:
        return None
    seasonal_dims = OrderedDict({})
    for name, period in config_season.periods.items():
        resolution = period.resolution
        if config_season.computation == "fourier":
            resolution = 2 * resolution
        seasonal_dims[name] = resolution
    return seasonal_dims


def get_holidays_from_country(country, df=None):
    """
    Return all possible holiday names of given country

    Parameters
    ----------
        country : str
            Country name to retrieve country specific holidays
        df : pd.Dataframe
            Dataframe from which datestamps will be retrieved from

    Returns
    -------
        set
            All possible holiday names of given country
    """
    if df is None:
        years = np.arange(1995, 2045)
    else:
        dates = df["ds"].copy(deep=True)
        years = list({x.year for x in dates})

    try:
        with warnings.catch_warnings():
            warnings.simplefilter("ignore")
            holiday_names = getattr(hdays_part2, country)(years=years).values()
    except AttributeError:
        try:
            holiday_names = getattr(pyholidays, country)(years=years).values()
        except AttributeError:
            raise AttributeError(f"Holidays in {country} are not currently supported!")
    return set(holiday_names)


def config_events_to_model_dims(config_events, config_country_holidays):
    """
    Convert user specified events configurations along with country specific
        holidays to input dims for TimeNet model.

    Parameters
    ----------
        config_events : OrderedDict
            Configurations (upper, lower windows, regularization) for user specified events
        config_country_holidays : configure.Holidays
            Configurations (holiday_names, upper, lower windows, regularization) for country specific holidays

    Returns
    -------
        OrderedDict
            input dims for TimeNet model

            Note
            ----

            This dictionaries' keys correspond to individual holidays and contains configs such as the mode,
            list of event delims of the event corresponding to the offsets and
            indices in the input dataframe corresponding to each event.
    """
    if config_events is None and config_country_holidays is None:
        return None
    additive_events_dims = pd.DataFrame(columns=["event", "event_delim"])
    multiplicative_events_dims = pd.DataFrame(columns=["event", "event_delim"])

    if config_events is not None:
        for event, configs in config_events.items():
            mode = configs.mode
            for offset in range(configs.lower_window, configs.upper_window + 1):
                event_delim = create_event_names_for_offsets(event, offset)
                if mode == "additive":
                    additive_events_dims = pd.concat(
                        [
                            additive_events_dims,
                            pd.DataFrame([{"event": event, "event_delim": event_delim}]),
                        ],
                        ignore_index=True,
                    )
                else:
                    multiplicative_events_dims = pd.concat(
                        [multiplicative_events_dims, pd.DataFrame([{"event": event, "event_delim": event_delim}])],
                        ignore_index=True,
                    )

    if config_country_holidays is not None:
        lower_window = config_country_holidays.lower_window
        upper_window = config_country_holidays.upper_window
        mode = config_country_holidays.mode
        for country_holiday in config_country_holidays.holiday_names:
            for offset in range(lower_window, upper_window + 1):
                holiday_delim = create_event_names_for_offsets(country_holiday, offset)
                if mode == "additive":
                    additive_events_dims = pd.concat(
                        [
                            additive_events_dims,
                            pd.DataFrame([{"event": country_holiday, "event_delim": holiday_delim}]),
                        ],
                        ignore_index=True,
                    )
                else:
                    multiplicative_events_dims = pd.concat(
                        [
                            multiplicative_events_dims,
                            pd.DataFrame([{"event": country_holiday, "event_delim": holiday_delim}]),
                        ],
                        ignore_index=True,
                    )

    # sort based on event_delim
    event_dims = pd.DataFrame()
    if not additive_events_dims.empty:
        additive_events_dims = additive_events_dims.sort_values(by="event_delim").reset_index(drop=True)
        additive_events_dims["mode"] = "additive"
        event_dims = additive_events_dims

    if not multiplicative_events_dims.empty:
        multiplicative_events_dims = multiplicative_events_dims.sort_values(by="event_delim").reset_index(drop=True)
        multiplicative_events_dims["mode"] = "multiplicative"
        event_dims = pd.concat([event_dims, multiplicative_events_dims])

    event_dims_dic = OrderedDict({})
    # convert to dict format
    for event, row in event_dims.groupby("event"):
        event_dims_dic[event] = {
            "mode": row["mode"].iloc[0],
            "event_delim": list(row["event_delim"]),
            "event_indices": list(row.index),
        }
    return event_dims_dic


def create_event_names_for_offsets(event_name, offset):
    """
    Create names for offsets of every event

    Parameters
    ----------
        event_name : str
            Name of the event
        offset : int
            Offset of the event

    Returns
    -------
        str
            Name created for the offset of the event
    """
    sign = "+" if offset >= 0 else "-"
    offset_name = f"{event_name}_{sign}{abs(offset)}"
    return offset_name


def config_regressors_to_model_dims(config_regressors):
    """
    Convert the NeuralProphet user specified regressors configurations to input dims for TimeNet model.

    Parameters
    ----------
        config_regressors : OrderedDict
            Configurations for user specified regressors

    Returns
    -------
        OrderedDict
            Input dims for TimeNet model.

            Note
            ----

            This dictionaries' keys correspond to individual regressor and values in a dict containing the mode
            and the indices in the input dataframe corresponding to each regressor.
    """
    if config_regressors is None:
        return None
    else:
        additive_regressors = []
        multiplicative_regressors = []

        if config_regressors is not None:
            for regressor, configs in config_regressors.items():
                mode = configs.mode
                if mode == "additive":
                    additive_regressors.append(regressor)
                else:
                    multiplicative_regressors.append(regressor)

        # sort based on event_delim
        regressors_dims = pd.DataFrame()
        if additive_regressors:
            additive_regressors = sorted(additive_regressors)
            additive_regressors_dims = pd.DataFrame(data=additive_regressors, columns=["regressors"])
            additive_regressors_dims["mode"] = "additive"
            regressors_dims = additive_regressors_dims

        if multiplicative_regressors:
            multiplicative_regressors = sorted(multiplicative_regressors)
            multiplicative_regressors_dims = pd.DataFrame(data=multiplicative_regressors, columns=["regressors"])
            multiplicative_regressors_dims["mode"] = "multiplicative"
            regressors_dims = pd.concat([regressors_dims, multiplicative_regressors_dims])

        regressors_dims_dic = OrderedDict({})
        # convert to dict format
        for index, row in regressors_dims.iterrows():
            regressors_dims_dic[row["regressors"]] = {"mode": row["mode"], "regressor_index": index}
        return regressors_dims_dic


def set_auto_seasonalities(df, config_season):
    """Set seasonalities that were left on auto or set by user.

    Note
    ----
    Turns on yearly seasonality if there is >=2 years of history.

    Turns on weekly seasonality if there is >=2 weeks of history, and the
    spacing between dates in the history is <7 days.

    Turns on daily seasonality if there is >=2 days of history, and the
    spacing between dates in the history is <1 day.

    Parameters
    ----------
        df : pd.Dataframe
            Dataframe from which datestamps will be retrieved from
        config_season : configure.AllSeason
            NeuralProphet seasonal model configuration, as after __init__
    Returns
    -------
        configure.AllSeason
            Processed NeuralProphet seasonal model configuration

    """
    dates = df["ds"].copy(deep=True)

    log.debug(f"seasonality config received: {config_season}")
    first = dates.min()
    last = dates.max()
    dt = dates.diff()
    min_dt = dt.iloc[dt.values.nonzero()[0]].min()
    auto_disable = {
        "yearly": last - first < pd.Timedelta(days=730),
        "weekly": ((last - first < pd.Timedelta(weeks=2)) or (min_dt >= pd.Timedelta(weeks=1))),
        "daily": ((last - first < pd.Timedelta(days=2)) or (min_dt >= pd.Timedelta(days=1))),
    }
    for name, period in config_season.periods.items():
        arg = period.arg
        default_resolution = period.resolution
        if arg == "custom":
            continue
        elif arg == "auto":
            resolution = 0
            if auto_disable[name]:
                log.info(
                    f"Disabling {name} seasonality. Run NeuralProphet with "
                    f"{name}_seasonality=True to override this."
                )
            else:
                resolution = default_resolution
        elif arg is True:
            resolution = default_resolution
        elif arg is False:
            resolution = 0
        else:
            resolution = int(arg)
        config_season.periods[name].resolution = resolution

    new_periods = OrderedDict({})
    for name, period in config_season.periods.items():
        if period.resolution > 0:
            new_periods[name] = period
    config_season.periods = new_periods
    config_season = config_season if len(config_season.periods) > 0 else None
    log.debug(f"seasonality config: {config_season}")
    return config_season


def print_epoch_metrics(metrics, val_metrics=None, e=0):
    if val_metrics is not None and len(val_metrics) > 0:
        val = OrderedDict({f"{key}_val": value for key, value in val_metrics.items()})
        metrics = {**metrics, **val}
    metrics_df = pd.DataFrame(
        {
            **metrics,
        },
        index=[e + 1],
    )
    metrics_string = metrics_df.to_string(float_format=lambda x: f"{x:6.3f}")
    return metrics_string


def fcst_df_to_latest_forecast(fcst, quantiles, n_last=1):
    """Converts from line-per-lag to line-per-forecast.

    Parameters
    ----------
        fcst : pd.DataFrame
            Forecast df
        quantiles : list, default None
            A list of float values between (0, 1) which indicate the set of quantiles to be estimated.
        n_last : int
            Number of latest forecasts to include

    Returns
    -------
        pd.DataFrame
            Dataframe where origin-0 is latest forecast, origin-1 second to latest etc
    """
    cols = ["ds", "y"]  # cols to keep from df
    df = pd.concat((fcst[cols],), axis=1)
    df.reset_index(drop=True, inplace=True)

    yhat_col_names = [col_name for col_name in fcst.columns if "yhat" in col_name and "%" not in col_name]
    yhat_col_names_quants = [col_name for col_name in fcst.columns if "yhat" in col_name and "%" in col_name]
    n_forecast_steps = len(yhat_col_names)
    yhats = pd.concat((fcst[yhat_col_names],), axis=1)
    yhats_quants = pd.concat((fcst[yhat_col_names_quants],), axis=1)
    cols = list(range(n_forecast_steps))
    for i in range(n_last - 1, -1, -1):
        forecast_name = f"origin-{i}"
        df[forecast_name] = None
        rows = len(df) + np.arange(-n_forecast_steps - i, -i, 1)
        last = yhats.values[rows, cols]
        df.loc[rows, forecast_name] = last
        startcol = 0
        endcol = n_forecast_steps
        for quantile_idx in range(1, len(quantiles)):
            yhats_quants_split = yhats_quants.iloc[
                :, startcol:endcol
            ]  # split yhats_quants to consider one quantile at a time
            forecast_name_quants = "origin-{} {}%".format((i), quantiles[quantile_idx] * 100)
            df[forecast_name_quants] = None
            rows = len(df) + np.arange(-n_forecast_steps - i, -i, 1)
            last = yhats_quants_split.values[rows, cols]
            df.loc[rows, forecast_name_quants] = last
            startcol += n_forecast_steps
            endcol += n_forecast_steps
    return df


def set_y_as_percent(ax):
    """Set y axis as percentage

    Parameters
    ----------
        ax : matplotlib axis
            Respective y axis element

    Returns
    -------
        matplotlib axis
            Manipulated axis element
    """
    warnings.filterwarnings(
        action="ignore", category=UserWarning
    )  # workaround until there is clear direction how to handle this recent matplotlib bug
    yticks = 100 * ax.get_yticks()
    yticklabels = [f"{y:.4g}%" for y in yticks]
    ax.set_yticklabels(yticklabels)
    return ax


class HiddenPrints:
    def __enter__(self):
        self._original_stdout = sys.stdout
        sys.stdout = open(os.devnull, "w")

    def __exit__(self, exc_type, exc_val, exc_tb):
        sys.stdout.close()
        sys.stdout = self._original_stdout


def set_random_seed(seed=0):
    """Sets the random number generator to a fixed seed.

    Parameters
    ----------

    seed : numeric
        Seed value for random number generator

    Note
    ----
    This needs to be set each time before fitting the model.

    """
    np.random.seed(seed)
    torch.manual_seed(seed)


def set_logger_level(logger, log_level, include_handlers=False):
    if log_level is None:
        logger.error("Failed to set log_level to None.")
    elif log_level not in ("DEBUG", "INFO", "WARNING", "ERROR", "CRITICAL", 10, 20, 30, 40, 50):
        logger.error(
            f"Failed to set log_level to {log_level}."
            "Please specify a valid log level from: "
            "'DEBUG', 'INFO', 'WARNING', 'ERROR' or 'CRITICAL'"
        )
    else:
        logger.setLevel(log_level)
        if include_handlers:
            for h in log.handlers:
                h.setLevel(log_level)
        logger.debug(f"Set log level to {log_level}")


def set_log_level(log_level="INFO", include_handlers=False):
    """Set the log level of all logger objects

    Parameters
    ----------
        log_level : str
            The log level of the logger objects used for printing procedure status
            updates for debugging/monitoring. Should be one of ``NOTSET``, ``DEBUG``, ``INFO``, ``WARNING``,
            ``ERROR`` or ``CRITICAL``
        include_handlers : bool
            Include any specified file/stream handlers
    """
    set_logger_level(logging.getLogger("NP"), log_level, include_handlers)


def configure_trainer(
    config_train: dict,
    config: dict,
    metrics_logger,
    additional_logger: str = None,
    early_stopping_target: str = "Loss",
):
    """
    Configures the PyTorch Lightning trainer.

    Parameters
    ----------
        config_train : Dict
            dictionary containing the overall training configuration.
        config : dict
            dictionary containing the custom PyTorch Lightning trainer configuration.
        metrics_logger : MetricsLogger
            MetricsLogger object to log metrics to.
        additional_logger : str
            Name of logger from pytorch_lightning.loggers to log metrics to.

    Returns
    -------
        pl.Trainer
            PyTorch Lightning trainer
    """
    config = config.copy()

    # Enable Learning rate finder if not learning rate provided
    if config_train.learning_rate is None:
        config["auto_lr_find"] = True

    # Set max number of epochs
    if hasattr(config_train, "epochs"):
        if config_train.epochs is not None:
            config["max_epochs"] = config_train.epochs

    # Auto-configure the metric logging frequency
    if "log_every_n_steps" not in config.keys() and "max_epochs" in config.keys():
        config["log_every_n_steps"] = math.ceil(config["max_epochs"] / 10)

    # Configure the logthing-logs directory
    if "default_root_dir" not in config.keys():
        config["default_root_dir"] = os.getcwd()

    # Configure the loggers
    # TODO: technically additional loggers work, but somehow the TensorBoard logger interferes with the custom
    # metrics logger. Resolve before activating this feature. Docs: https://pytorch-lightning.readthedocs.io/en/stable/extensions/logging.html
    # if additional_logger in pl.loggers.__all__:  # TODO: pl.loggers.__all__ seems to be incomplete
    #     Logger = importlib.import_module(f"pytorch_lightning.loggers.__init__").__dict__[additional_logger]
    #     config["logger"] = [Logger(config["default_root_dir"]), metrics_logger]
    # elif additional_logger is not None:
    #     log.error(f"Additional logger {additional_logger} not found in pytorch_lightning.loggers")
    if additional_logger:
        log.error("Additional loggers are not yet supported")
    else:
        config["logger"] = metrics_logger

    # Configure callbacks
    config["callbacks"] = []

    # Early stopping monitor
    if config_train.early_stopping:
        early_stop_callback = pl.callbacks.EarlyStopping(monitor=early_stopping_target, mode="min")
        config["callbacks"].append(early_stop_callback)

    # Swap the tqdm progress bar for the rich progress bar
    progress_bar = pl.callbacks.RichProgressBar(
        leave=False,
        refresh_rate=config_train.batch_size,
        theme=pl.callbacks.progress.rich_progress.RichProgressBarTheme(
            progress_bar="#2d92ff",  # set custom NeuralProphet color
            progress_bar_finished="green1",
            progress_bar_pulse="#2d92ff",
        ),
    )
    config["callbacks"].append(progress_bar)

    config["num_sanity_val_steps"] = 0

    return pl.Trainer(**config)<|MERGE_RESOLUTION|>--- conflicted
+++ resolved
@@ -4,33 +4,22 @@
 import math
 import os
 import sys
-<<<<<<< HEAD
 import math
-import importlib
-=======
 import warnings
 from collections import OrderedDict
 from typing import TYPE_CHECKING
-
 import holidays as pyholidays
->>>>>>> 93a04ab3
 import numpy as np
 import pandas as pd
 import torch
+import pytorch_lightning as pl
 
 from neuralprophet import hdays as hdays_part2
 from neuralprophet import utils_torch
-<<<<<<< HEAD
 from neuralprophet import time_net
-import holidays as pyholidays
-import warnings
-import logging
-import pytorch_lightning as pl
-=======
 
 if TYPE_CHECKING:
     from neuralprophet.configure import ConfigLaggedRegressors
->>>>>>> 93a04ab3
 
 log = logging.getLogger("NP.utils")
 
