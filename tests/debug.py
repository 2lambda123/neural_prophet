--- conflicted
+++ resolved
@@ -75,20 +75,20 @@
     itests = test_integration.IntegrationTests()
 
     # to run individual tests
-    itests.test_names()
-    itests.test_train_eval_test()
-    itests.test_trend()
-    itests.test_no_trend()
-    itests.test_seasons()
-    itests.test_custom_seasons()
-    itests.test_ar_net()
-    itests.test_lag_reg()
-    itests.test_events()
-    itests.test_future_reg()
-    itests.test_events()
-    itests.test_predict()
-    itests.test_plot()
-    itests.test_logger()
+    # itests.test_names()
+    # itests.test_train_eval_test()
+    # itests.test_trend()
+    # itests.test_no_trend()
+    # itests.test_seasons()
+    # itests.test_custom_seasons()
+    # itests.test_ar_net()
+    # itests.test_lag_reg()
+    # itests.test_events()
+    # itests.test_future_reg()
+    # itests.test_events()
+    # itests.test_predict()
+    # itests.test_plot()
+    # itests.test_logger()
 
 
 def debug_unit(plot=False):
@@ -136,11 +136,6 @@
 if __name__ == "__main__":
     # TODO: add argparse to allow for plotting with tests using command line
     # TODO: add hard performance criteria to training tests, setting seeds
-<<<<<<< HEAD
     # debug_logger()
     debug_all()
-    # debug_one()
-=======
-    # debug_all()
-    debug_one()
->>>>>>> 49d47d89
+    # debug_one()