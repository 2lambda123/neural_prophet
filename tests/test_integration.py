--- conflicted
+++ resolved
@@ -57,11 +57,7 @@
             daily_seasonality=False,
             epochs=EPOCHS,
         )
-<<<<<<< HEAD
         metrics_df = m.fit(df, freq="D")
-=======
-        metrics_df = m.fit(df)
->>>>>>> 49d47d89
         future = m.make_future_dataframe(df, future_periods=60, n_historic_predictions=len(df))
         forecast = m.predict(df=future)
         if self.plot:
@@ -80,14 +76,10 @@
             daily_seasonality=False,
             epochs=EPOCHS,
         )
-<<<<<<< HEAD
         m.highlight_nth_step_ahead_of_each_forecast(m.n_forecasts)
         metrics_df = m.fit(df, freq="D", validate_each_epoch=True)
-        future = m.make_future_dataframe(df, n_historic_predictions=len(df) - m.n_lags)
-=======
-        metrics_df = m.fit(df)
         future = m.make_future_dataframe(df, future_periods=60, n_historic_predictions=60)
->>>>>>> 49d47d89
+
         forecast = m.predict(df=future)
         if self.plot:
             m.plot(forecast)
