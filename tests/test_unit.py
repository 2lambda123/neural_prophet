#!/usr/bin/env python3

import unittest
import os
import pathlib
import math
import pandas as pd
import numpy as np
import matplotlib.pyplot as plt
import logging
from neuralprophet import (
    NeuralProphet,
    df_utils,
    time_dataset,
    configure,
)

log = logging.getLogger("nprophet.test")
log.setLevel("WARNING")
log.parent.setLevel("WARNING")

DIR = pathlib.Path(__file__).parent.parent.absolute()
DATA_DIR = os.path.join(DIR, "example_data")
PEYTON_FILE = os.path.join(DATA_DIR, "wp_log_peyton_manning.csv")
AIR_FILE = os.path.join(DATA_DIR, "air_passengers.csv")


class UnitTests(unittest.TestCase):
    plot = False

    def test_impute_missing(
        self,
    ):
        """Debugging data preprocessing"""
        log.info("testing: Impute Missing")
        allow_missing_dates = False

        df = pd.read_csv(PEYTON_FILE)
        name = "test"
        df[name] = df["y"].values

        if not allow_missing_dates:
            df_na, _ = df_utils.add_missing_dates_nan(df.copy(deep=True), freq="D")
        else:
            df_na = df.copy(deep=True)
        to_fill = pd.isna(df_na["y"])
        # TODO fix debugging printout error
        log.debug("sum(to_fill): {}".format(sum(to_fill.values)))

        # df_filled, remaining_na = df_utils.fill_small_linear_large_trend(
        #     df.copy(deep=True),
        #     column=name,
        #     allow_missing_dates=allow_missing_dates
        # )
        df_filled, remaining_na = df_utils.fill_linear_then_rolling_avg(
            df.copy(deep=True), column=name, allow_missing_dates=allow_missing_dates
        )
        # TODO fix debugging printout error
        log.debug("sum(pd.isna(df_filled[name])): {}".format(sum(pd.isna(df_filled[name]).values)))

        if self.plot:
            if not allow_missing_dates:
                df, _ = df_utils.add_missing_dates_nan(df)
            df = df.loc[200:250]
            fig1 = plt.plot(df["ds"], df[name], "b-")
            fig1 = plt.plot(df["ds"], df[name], "b.")

            df_filled = df_filled.loc[200:250]
            # fig3 = plt.plot(df_filled['ds'], df_filled[name], 'kx')
            fig4 = plt.plot(df_filled["ds"][to_fill], df_filled[name][to_fill], "kx")
            plt.show()

    def test_time_dataset(self):
        # manually load any file that stores a time series, for example:
        df_in = pd.read_csv(AIR_FILE, index_col=False)
        log.debug("Infile shape: {}".format(df_in.shape))

        n_lags = 3
        n_forecasts = 1
        valid_p = 0.2
        df_train, df_val = df_utils.split_df(df_in, n_lags, n_forecasts, valid_p, inputs_overbleed=True)

        # create a tabularized dataset from time series
        df = df_utils.check_dataframe(df_train)
        data_params = df_utils.init_data_params(df, normalize="minmax")
        df = df_utils.normalize(df, data_params)
        inputs, targets = time_dataset.tabularize_univariate_datetime(
            df,
            n_lags=n_lags,
            n_forecasts=n_forecasts,
        )
        log.debug(
            "tabularized inputs: {}".format(
                "; ".join(["{}: {}".format(inp, values.shape) for inp, values in inputs.items()])
            )
        )

    def test_normalize(self):
        for add in [0, -1, 0.00000001, -0.99999999]:
            length = 1000
            days = pd.date_range(start="2017-01-01", periods=length)
            y = np.zeros(length)
            y[1] = 1
            y = y + add
            df = pd.DataFrame({"ds": days, "y": y})
            m = NeuralProphet(
                normalize="soft",
            )
            data_params = df_utils.init_data_params(
                df,
                normalize=m.normalize,
                covariates_config=m.config_covar,
                regressor_config=m.regressors_config,
                events_config=m.events_config,
            )
            df_norm = df_utils.normalize(df, data_params)

    def test_auto_batch_epoch(self):
        check = {
            "1": (1, 1000),
            "10": (2, 1000),
            "100": (8, 320),
            "1000": (32, 64),
            "10000": (128, 12),
            "100000": (128, 5),
        }
        for n_data in [1, 10, int(1e2), int(1e3), int(1e4), int(1e5)]:
            c = configure.Train(
                learning_rate=None, epochs=None, batch_size=None, loss_func="mse", ar_sparsity=None, train_speed=0
            )
            c.set_auto_batch_epoch(n_data)
            log.debug("n_data: {}, batch: {}, epoch: {}".format(n_data, c.batch_size, c.epochs))
            batch, epoch = check["{}".format(n_data)]
            assert c.batch_size == batch
            assert c.epochs == epoch

    def test_train_speed(self):
<<<<<<< HEAD
        df = pd.read_csv(PEYTON_FILE, nrows=10)
=======
        df = pd.read_csv(PEYTON_FILE, nrows=102)[:100]
>>>>>>> 4e3d8b74
        batch_size = 16
        epochs = 2
        learning_rate = 1.0
        check = {
            "-2": (int(batch_size / 4), int(epochs * 4), learning_rate / 4),
            "-1": (int(batch_size / 2), int(epochs * 2), learning_rate / 2),
            "0": (batch_size, epochs, learning_rate),
            "1": (int(batch_size * 2), int(epochs / 2), learning_rate * 2),
            "2": (int(batch_size * 4), int(epochs / 4), learning_rate * 4),
        }
        for train_speed in [-1, 0, 1]:
            m = NeuralProphet(
                learning_rate=learning_rate,
                batch_size=batch_size,
                epochs=epochs,
                train_speed=train_speed,
            )
            m.fit(df, freq="D")
            c = m.config_train
            log.debug(
                "train_speed: {}, batch: {}, epoch: {}, learning_rate: {}".format(
                    train_speed, c.batch_size, c.epochs, c.learning_rate
                )
            )
            batch, epoch, lr = check["{}".format(train_speed)]
            assert c.batch_size == batch
            assert c.epochs == epoch
<<<<<<< HEAD
            assert math.isclose(c.learning_rate, lr)
=======
            assert math.isclose(c.learning_rate, lr)

        batch_size = 8
        epochs = 320

        check2 = {
            "-2": (int(batch_size / 4), int(epochs * 4)),
            "-1": (int(batch_size / 2), int(epochs * 2)),
            "0": (batch_size, epochs),
            "1": (int(batch_size * 2), int(epochs / 2)),
            "2": (int(batch_size * 4), int(epochs / 4)),
        }
        for train_speed in [0, 1, 2]:
            m = NeuralProphet(
                train_speed=train_speed,
            )
            m.fit(df, freq="D")
            c = m.config_train
            log.debug("train_speed: {}, batch: {}, epoch: {}".format(train_speed, c.batch_size, c.epochs))
            batch, epoch = check2["{}".format(train_speed)]
            assert c.batch_size == batch
            assert c.epochs == epoch
>>>>>>> 4e3d8b74
<|MERGE_RESOLUTION|>--- conflicted
+++ resolved
@@ -135,11 +135,7 @@
             assert c.epochs == epoch
 
     def test_train_speed(self):
-<<<<<<< HEAD
-        df = pd.read_csv(PEYTON_FILE, nrows=10)
-=======
         df = pd.read_csv(PEYTON_FILE, nrows=102)[:100]
->>>>>>> 4e3d8b74
         batch_size = 16
         epochs = 2
         learning_rate = 1.0
@@ -167,9 +163,6 @@
             batch, epoch, lr = check["{}".format(train_speed)]
             assert c.batch_size == batch
             assert c.epochs == epoch
-<<<<<<< HEAD
-            assert math.isclose(c.learning_rate, lr)
-=======
             assert math.isclose(c.learning_rate, lr)
 
         batch_size = 8
@@ -191,5 +184,4 @@
             log.debug("train_speed: {}, batch: {}, epoch: {}".format(train_speed, c.batch_size, c.epochs))
             batch, epoch = check2["{}".format(train_speed)]
             assert c.batch_size == batch
-            assert c.epochs == epoch
->>>>>>> 4e3d8b74
+            assert c.epochs == epoch